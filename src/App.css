--- conflicted
+++ resolved
@@ -1,7 +1,5 @@
 /* App.css - Main application styles */
 
-<<<<<<< HEAD
-=======
 /* Import responsive styles */
 @import './responsive.css';
 @import './mobile-responsive.css';
@@ -16,7 +14,6 @@
 /* Import enhanced glassmorphism system */
 @import './styles/glassmorphism-system.css';
 
->>>>>>> 1c0048d4
 /* CSS Variables for theming */
 :root {
   /* Light theme colors */
