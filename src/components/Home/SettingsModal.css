/* Settings Modal Styles */
.settings-modal-overlay {
  position: fixed;
  top: 0;
  left: 0;
  right: 0;
  bottom: 0;
<<<<<<< HEAD
  background-color: rgba(0, 0, 0, 0.6);
=======
  background: 
    radial-gradient(circle at 20% 20%, rgba(59, 130, 246, 0.15) 0%, transparent 50%),
    radial-gradient(circle at 80% 80%, rgba(147, 51, 234, 0.15) 0%, transparent 50%),
    radial-gradient(circle at 40% 60%, rgba(236, 72, 153, 0.1) 0%, transparent 50%),
    rgba(0, 0, 0, 0.6);
>>>>>>> 2e815ed9
  display: flex;
  align-items: center;
  justify-content: center;
  z-index: 1000;
<<<<<<< HEAD
  backdrop-filter: blur(8px);
=======
  backdrop-filter: blur(12px) saturate(150%);
>>>>>>> 2e815ed9
  animation: fadeIn 0.3s ease-out;
}

.settings-modal {
<<<<<<< HEAD
  background-color: var(--bg-color, white);
  border-radius: 16px;
  box-shadow: 0 20px 60px rgba(0, 0, 0, 0.15);
  width: 95%;
  max-width: 1200px;
=======
  background: 
    linear-gradient(135deg, 
      rgba(255, 255, 255, 0.95) 0%,
      rgba(248, 250, 252, 0.98) 25%,
      rgba(241, 245, 249, 0.95) 50%,
      rgba(248, 250, 252, 0.98) 75%,
      rgba(255, 255, 255, 0.95) 100%);
  backdrop-filter: blur(20px) saturate(180%);
  border: 1px solid rgba(255, 255, 255, 0.2);
  border-radius: 16px;
  box-shadow: 
    0 20px 40px rgba(0, 0, 0, 0.1),
    0 8px 16px rgba(0, 0, 0, 0.08),
    inset 0 1px 0 rgba(255, 255, 255, 0.3);
  width: 90%;
  max-width: 900px;
>>>>>>> 2e815ed9
  max-height: 90vh;
  overflow: hidden;
  display: flex;
  flex-direction: column;
<<<<<<< HEAD
  animation: scaleIn 0.3s ease-out;
=======
  animation: scaleIn 0.3s cubic-bezier(0.34, 1.56, 0.64, 1);
>>>>>>> 2e815ed9
  position: relative;
  border: 1px solid rgba(255, 255, 255, 0.2);
  min-height: 600px; /* Ensure minimum height */
}

.settings-modal::before {
  content: '';
  position: absolute;
  top: 0;
  left: 0;
  right: 0;
  bottom: 0;
  background: 
    linear-gradient(45deg, transparent 30%, rgba(59, 130, 246, 0.03) 50%, transparent 70%),
    linear-gradient(-45deg, transparent 30%, rgba(147, 51, 234, 0.03) 50%, transparent 70%);
  border-radius: 16px;
  pointer-events: none;
  z-index: 1;
}

.settings-modal.dark {
<<<<<<< HEAD
  background-color: var(--bg-color-dark, #1a1a1a);
  color: var(--text-color-dark, #e0e0e0);
  box-shadow: 0 20px 60px rgba(0, 0, 0, 0.4);
  border-color: rgba(255, 255, 255, 0.1);
=======
  background: 
    linear-gradient(135deg, 
      rgba(17, 24, 39, 0.95) 0%,
      rgba(31, 41, 55, 0.98) 25%,
      rgba(17, 24, 39, 0.95) 50%,
      rgba(31, 41, 55, 0.98) 75%,
      rgba(17, 24, 39, 0.95) 100%);
  border: 1px solid rgba(75, 85, 99, 0.3);
  box-shadow: 
    0 20px 40px rgba(0, 0, 0, 0.4),
    0 8px 16px rgba(0, 0, 0, 0.3),
    inset 0 1px 0 rgba(255, 255, 255, 0.05);
}

.settings-modal.dark::before {
  background: 
    linear-gradient(45deg, transparent 30%, rgba(59, 130, 246, 0.08) 50%, transparent 70%),
    linear-gradient(-45deg, transparent 30%, rgba(147, 51, 234, 0.08) 50%, transparent 70%);
>>>>>>> 2e815ed9
}

/* Enhanced Header */
.settings-modal-header {
<<<<<<< HEAD
  padding: 24px;
  border-bottom: 1px solid var(--border-color, #eaeaea);
  background: linear-gradient(135deg, #f8f9fa 0%, #ffffff 100%);
  position: sticky;
  top: 0;
=======
  padding: 20px 28px;
  border-bottom: 1px solid rgba(226, 232, 240, 0.6);
  display: flex;
  align-items: center;
  justify-content: space-between;
  position: sticky;
  top: 0;
  background: 
    linear-gradient(135deg, 
      rgba(255, 255, 255, 0.9) 0%,
      rgba(248, 250, 252, 0.95) 100%);
  backdrop-filter: blur(10px);
>>>>>>> 2e815ed9
  z-index: 10;
  border-radius: 16px 16px 0 0;
}

.settings-modal.dark .settings-modal-header {
<<<<<<< HEAD
  background: linear-gradient(135deg, #2a2a2a 0%, #1a1a1a 100%);
  border-bottom-color: var(--border-color-dark, #333);
=======
  border-bottom-color: rgba(75, 85, 99, 0.4);
  background: 
    linear-gradient(135deg, 
      rgba(17, 24, 39, 0.9) 0%,
      rgba(31, 41, 55, 0.95) 100%);
>>>>>>> 2e815ed9
}

.header-content {
  display: flex;
  align-items: flex-start;
  justify-content: space-between;
  margin-bottom: 20px;
}

.header-main {
  flex: 1;
}

.settings-modal-title {
  display: flex;
  align-items: center;
  gap: 12px;
  font-size: 28px;
  font-weight: 700;
  color: var(--heading-color, #111);
  margin: 0 0 8px 0;
  background: linear-gradient(135deg, #667eea 0%, #764ba2 100%);
  background-clip: text;
  -webkit-background-clip: text;
  -webkit-text-fill-color: transparent;
}

.settings-modal.dark .settings-modal-title {
  background: linear-gradient(135deg, #74b9ff 0%, #0984e3 100%);
  background-clip: text;
  -webkit-background-clip: text;
  -webkit-text-fill-color: transparent;
}

.title-icon {
  font-size: 32px;
  filter: drop-shadow(0 2px 4px rgba(0,0,0,0.1));
}

.settings-subtitle {
  margin: 0;
  color: var(--text-muted, #666);
  font-size: 16px;
  font-weight: 400;
}

.settings-modal.dark .settings-subtitle {
  color: var(--text-muted-dark, #999);
}

.header-actions {
  display: flex;
  align-items: center;
  gap: 16px;
}

.unsaved-indicator {
  display: flex;
  align-items: center;
  gap: 8px;
  padding: 8px 12px;
  background: #fff3cd;
  border: 1px solid #ffeaa7;
  border-radius: 8px;
  color: #856404;
  font-size: 14px;
  font-weight: 500;
  animation: slideIn 0.3s ease-out;
}

.settings-modal.dark .unsaved-indicator {
  background: #3d3400;
  border-color: #665500;
  color: #ffeb3b;
}

.indicator-dot {
  width: 8px;
  height: 8px;
  background: #fd79a8;
  border-radius: 50%;
  animation: pulse 2s infinite;
}

.settings-modal-close {
  background: transparent;
  border: none;
  cursor: pointer;
  width: 40px;
  height: 40px;
  border-radius: 50%;
  display: flex;
  align-items: center;
  justify-content: center;
  color: var(--text-muted, #666);
  transition: all 0.3s ease;
}

.settings-modal.dark .settings-modal-close {
  color: var(--text-muted-dark, #999);
}

.settings-modal-close:hover {
  background-color: var(--hover-bg, rgba(0, 0, 0, 0.08));
  color: var(--text-color, #333);
  transform: rotate(90deg);
}

.settings-modal.dark .settings-modal-close:hover {
  background-color: var(--hover-bg-dark, rgba(255, 255, 255, 0.1));
  color: var(--text-color-dark, #e0e0e0);
}

/* Search Bar */
.settings-search {
  position: relative;
}

.search-input-container {
  position: relative;
  display: flex;
  align-items: center;
}

.search-icon {
  position: absolute;
  left: 16px;
  color: var(--text-muted, #666);
  z-index: 1;
}

.settings-modal.dark .search-icon {
  color: var(--text-muted-dark, #999);
}

.search-input {
  width: 100%;
  padding: 14px 16px 14px 48px;
  border: 1px solid var(--border-color, #ddd);
  border-radius: 12px;
  font-size: 16px;
  background: rgba(255, 255, 255, 0.8);
  color: var(--text-color, #333);
  transition: all 0.3s ease;
}

.search-input:focus {
  outline: none;
  border-color: #667eea;
  box-shadow: 0 0 0 3px rgba(102, 126, 234, 0.1);
  background: white;
}

.settings-modal.dark .search-input {
  background: rgba(42, 42, 42, 0.8);
  border-color: var(--border-color-dark, #555);
  color: var(--text-color-dark, #e0e0e0);
}

.settings-modal.dark .search-input:focus {
  border-color: #74b9ff;
  box-shadow: 0 0 0 3px rgba(116, 185, 255, 0.1);
  background: #2a2a2a;
}

.search-clear {
  position: absolute;
  right: 16px;
  background: none;
  border: none;
  font-size: 20px;
  color: var(--text-muted, #666);
  cursor: pointer;
  padding: 4px;
  border-radius: 50%;
  transition: all 0.2s ease;
}

.search-clear:hover {
  background: var(--hover-bg, rgba(0, 0, 0, 0.05));
  color: var(--text-color, #333);
}

.settings-modal.dark .search-clear {
  color: var(--text-muted-dark, #999);
}

.settings-modal.dark .search-clear:hover {
  background: var(--hover-bg-dark, rgba(255, 255, 255, 0.1));
  color: var(--text-color-dark, #e0e0e0);
}

/* Enhanced Profile Container */
.enhanced-profile-container {
  padding: 0;
  height: 100%;
<<<<<<< HEAD
  overflow-y: auto;
  box-sizing: border-box;
=======
  overflow: hidden;
  background: 
    radial-gradient(circle at 20% 30%, rgba(59, 130, 246, 0.04) 0%, transparent 60%),
    radial-gradient(circle at 80% 70%, rgba(147, 51, 234, 0.04) 0%, transparent 60%),
    linear-gradient(135deg, 
      rgba(255, 255, 255, 0.3) 0%,
      rgba(248, 250, 252, 0.5) 50%,
      rgba(241, 245, 249, 0.3) 100%);
  border-radius: 12px;
  position: relative;
  backdrop-filter: blur(5px);
}

.enhanced-profile-container::before {
  content: '';
  position: absolute;
  top: 0;
  left: 0;
  right: 0;
  bottom: 0;
  background: 
    linear-gradient(45deg, transparent 30%, rgba(59, 130, 246, 0.02) 50%, transparent 70%),
    linear-gradient(-45deg, transparent 30%, rgba(147, 51, 234, 0.02) 50%, transparent 70%);
  border-radius: 12px;
  pointer-events: none;
  z-index: 1;
>>>>>>> 2e815ed9
}

.enhanced-profile-container .profile-container {
  max-width: none;
  margin: 0;
  border-radius: 0;
  box-shadow: none;
  border: none;
  height: auto;
  min-height: 100%;
  display: flex;
  flex-direction: column;
  box-sizing: border-box;
}

.enhanced-profile-container .profile-header {
  padding: 0;
  margin-bottom: 24px;
  flex-shrink: 0;
}

.enhanced-profile-container .profile-header .close-button {
  display: none; /* Hide the close button since modal has its own */
}

.enhanced-profile-container .profile-tabs {
  padding: 0;
  margin-bottom: 24px;
  flex-shrink: 0;
}

.enhanced-profile-container .profile-content {
  padding: 0;
  flex: 1;
  overflow: visible;
  min-height: 0;
}

/* Section Content Animation */
.section-content {
  transition: opacity 0.15s ease-in-out;
}

.section-content.animating {
  opacity: 0.7;
}


/* Settings Section Styles */
.settings-section {
  width: 100%;
  max-width: 100%;
  margin: 0;
  padding: 0;
  box-sizing: border-box;
}

/* Ensure nested components take full width */
.settings-section > * {
  width: 100%;
  max-width: 100%;
  box-sizing: border-box;
}

/* Animations */
@keyframes fadeIn {
  from { opacity: 0; }
  to { opacity: 1; }
}

@keyframes scaleIn {
  from { 
    opacity: 0; 
    transform: scale(0.95);
  }
  to { 
    opacity: 1; 
    transform: scale(1);
  }
}

/* Main Content Area */
.settings-modal-content {
  display: flex;
  flex: 1;
  min-height: 0; /* Important for flex overflow */
  overflow: hidden;
}

/* Navigation Sidebar */
.settings-navigation {
  width: 280px;
  background: linear-gradient(180deg, #f8f9fa 0%, #ffffff 100%);
  border-right: 1px solid var(--border-color, #eaeaea);
  display: flex;
  flex-direction: column;
  overflow-y: auto;
}

.settings-modal.dark .settings-navigation {
  background: linear-gradient(180deg, #2a2a2a 0%, #1e1e1e 100%);
  border-right-color: var(--border-color-dark, #333);
}

.navigation-section {
  padding: 20px;
}

.section-title {
  font-size: 12px;
  font-weight: 700;
  color: var(--text-muted, #666);
  text-transform: uppercase;
  letter-spacing: 1px;
  margin: 0 0 16px 0;
}

.settings-modal.dark .section-title {
  color: var(--text-muted-dark, #999);
}

.navigation-items {
  list-style: none;
  margin: 0;
  padding: 0;
  display: flex;
  flex-direction: column;
  gap: 4px;
}

.navigation-item {
  border-radius: 10px;
  overflow: hidden;
  transition: all 0.2s ease;
}

.navigation-item button {
  width: 100%;
  padding: 14px 16px;
  background: none;
  border: none;
  text-align: left;
  cursor: pointer;
  display: flex;
  align-items: center;
  gap: 12px;
  color: var(--text-color, #333);
  font-size: 15px;
  font-weight: 500;
  transition: all 0.2s ease;
  border-radius: 10px;
}

.settings-modal.dark .navigation-item button {
  color: var(--text-color-dark, #e0e0e0);
}

.navigation-item button:hover {
  background: var(--hover-bg, rgba(102, 126, 234, 0.08));
  color: #667eea;
}

.settings-modal.dark .navigation-item button:hover {
  background: var(--hover-bg-dark, rgba(116, 185, 255, 0.1));
  color: #74b9ff;
}

.navigation-item.active button {
  background: linear-gradient(135deg, #667eea 0%, #764ba2 100%);
  color: white;
  box-shadow: 0 4px 12px rgba(102, 126, 234, 0.3);
}

.settings-modal.dark .navigation-item.active button {
  background: linear-gradient(135deg, #74b9ff 0%, #0984e3 100%);
  box-shadow: 0 4px 12px rgba(116, 185, 255, 0.3);
}

.nav-icon {
  font-size: 18px;
  width: 20px;
  text-align: center;
}

.nav-content {
  flex: 1;
}

.nav-title {
  font-weight: 600;
  margin: 0 0 2px 0;
}

.nav-description {
  font-size: 13px;
  opacity: 0.7;
  margin: 0;
  line-height: 1.3;
}

.navigation-item.active .nav-description {
  opacity: 0.9;
}

/* Quick Actions */
.quick-actions {
  border-top: 1px solid var(--border-color, #eaeaea);
  padding: 20px;
  background: rgba(102, 126, 234, 0.02);
}

.settings-modal.dark .quick-actions {
  border-top-color: var(--border-color-dark, #333);
  background: rgba(116, 185, 255, 0.05);
}

.quick-actions h4 {
  font-size: 12px;
  font-weight: 700;
  color: var(--text-muted, #666);
  text-transform: uppercase;
  letter-spacing: 1px;
  margin: 0 0 12px 0;
}

.settings-modal.dark .quick-actions h4 {
  color: var(--text-muted-dark, #999);
}

.quick-action-buttons {
  display: flex;
  flex-direction: column;
  gap: 8px;
}

.quick-action-button {
  padding: 10px 14px;
  background: none;
  border: 1px solid var(--border-color, #ddd);
  border-radius: 8px;
  color: var(--text-color, #333);
  font-size: 14px;
  cursor: pointer;
  transition: all 0.2s ease;
  display: flex;
  align-items: center;
  gap: 8px;
}

.settings-modal.dark .quick-action-button {
  border-color: var(--border-color-dark, #555);
  color: var(--text-color-dark, #e0e0e0);
}

.quick-action-button:hover {
  background: var(--hover-bg, rgba(102, 126, 234, 0.05));
  border-color: #667eea;
  color: #667eea;
}

.settings-modal.dark .quick-action-button:hover {
  background: var(--hover-bg-dark, rgba(116, 185, 255, 0.1));
  border-color: #74b9ff;
  color: #74b9ff;
}

/* Content Area */
.settings-content {
  flex: 1;
<<<<<<< HEAD
  padding: 32px;
  overflow-y: auto;
  background: white;
  min-height: 0; /* Important for flex scrolling */
}

.settings-modal.dark .settings-content {
  background: #1a1a1a;
}

.content-section {
  max-width: 800px;
  height: 100%;
=======
  padding: 28px;
  overflow-y: auto;
  background: 
    radial-gradient(circle at 10% 20%, rgba(59, 130, 246, 0.03) 0%, transparent 50%),
    radial-gradient(circle at 90% 80%, rgba(147, 51, 234, 0.03) 0%, transparent 50%),
    linear-gradient(135deg, 
      rgba(255, 255, 255, 0.4) 0%,
      rgba(248, 250, 252, 0.6) 50%,
      rgba(241, 245, 249, 0.4) 100%);
  backdrop-filter: blur(5px);
  position: relative;
  z-index: 2;
}

.settings-modal.dark .settings-modal-body {
  background: 
    radial-gradient(circle at 10% 20%, rgba(59, 130, 246, 0.08) 0%, transparent 50%),
    radial-gradient(circle at 90% 80%, rgba(147, 51, 234, 0.08) 0%, transparent 50%),
    linear-gradient(135deg, 
      rgba(17, 24, 39, 0.4) 0%,
      rgba(31, 41, 55, 0.6) 50%,
      rgba(17, 24, 39, 0.4) 100%);
}

.settings-modal-nav {
  display: flex;
  padding: 0 28px;
  background: 
    linear-gradient(135deg, 
      rgba(255, 255, 255, 0.8) 0%,
      rgba(248, 250, 252, 0.9) 100%);
  backdrop-filter: blur(8px);
  border-bottom: 1px solid rgba(226, 232, 240, 0.5);
  overflow-x: auto;
  scrollbar-width: none;
  -ms-overflow-style: none;
  position: sticky;
  top: 81px;
  z-index: 9;
  box-shadow: inset 0 -1px 0 rgba(59, 130, 246, 0.1);
}

.settings-modal.dark .settings-modal-nav {
  background: 
    linear-gradient(135deg, 
      rgba(17, 24, 39, 0.8) 0%,
      rgba(31, 41, 55, 0.9) 100%);
  border-bottom-color: rgba(75, 85, 99, 0.4);
  box-shadow: inset 0 -1px 0 rgba(59, 130, 246, 0.2);
>>>>>>> 2e815ed9
}

/* Ensure proper scrolling for profile content */
.enhanced-profile-container {
  height: 100%;
  overflow-y: auto;
}

<<<<<<< HEAD
.section-header {
  margin-bottom: 24px;
  padding-bottom: 16px;
  border-bottom: 2px solid transparent;
  background: linear-gradient(90deg, var(--border-color, #eaeaea), transparent) bottom;
  background-size: 100% 2px;
  background-repeat: no-repeat;
}

.settings-modal.dark .section-header {
  background: linear-gradient(90deg, var(--border-color-dark, #333), transparent) bottom;
  background-size: 100% 2px;
  background-repeat: no-repeat;
}

.section-header h2 {
  font-size: 28px;
  font-weight: 700;
  color: var(--heading-color, #111);
  margin: 0 0 8px 0;
  display: flex;
  align-items: center;
  gap: 12px;
}

.settings-modal.dark .section-header h2 {
  color: var(--text-color-dark, #e0e0e0);
}

.section-header p {
  font-size: 16px;
  color: var(--text-muted, #666);
  margin: 0;
  line-height: 1.5;
}

.settings-modal.dark .section-header p {
  color: var(--text-muted-dark, #999);
}

.section-icon {
  font-size: 32px;
  opacity: 0.8;
}

/* Footer */
.settings-modal-footer {
  padding: 20px 32px;
  border-top: 1px solid var(--border-color, #eaeaea);
  background: linear-gradient(135deg, #f8f9fa 0%, #ffffff 100%);
  display: flex;
  align-items: center;
  justify-content: space-between;
}

.settings-modal.dark .settings-modal-footer {
  background: linear-gradient(135deg, #2a2a2a 0%, #1a1a1a 100%);
  border-top-color: var(--border-color-dark, #333);
}

.footer-info {
  display: flex;
  align-items: center;
  gap: 12px;
  color: var(--text-muted, #666);
  font-size: 14px;
}

.settings-modal.dark .footer-info {
  color: var(--text-muted-dark, #999);
}

.app-version {
  padding: 4px 8px;
  background: var(--bg-secondary, #f0f0f0);
  border-radius: 6px;
  font-family: 'Monaco', 'Consolas', monospace;
  font-size: 12px;
}

.settings-modal.dark .app-version {
  background: var(--bg-secondary-dark, #333);
}

.footer-actions {
  display: flex;
  gap: 12px;
}

.footer-button {
  padding: 10px 20px;
  border: 1px solid var(--border-color, #ddd);
  border-radius: 8px;
  background: white;
  color: var(--text-color, #333);
  font-size: 14px;
  font-weight: 500;
  cursor: pointer;
  transition: all 0.2s ease;
}

.settings-modal.dark .footer-button {
  background: #2a2a2a;
  border-color: var(--border-color-dark, #555);
  color: var(--text-color-dark, #e0e0e0);
}

.footer-button:hover {
  background: var(--hover-bg, #f5f5f5);
  border-color: #667eea;
}

.settings-modal.dark .footer-button:hover {
  background: var(--hover-bg-dark, #333);
  border-color: #74b9ff;
}

.footer-button.primary {
  background: linear-gradient(135deg, #667eea 0%, #764ba2 100%);
  color: white;
  border-color: transparent;
  animation: pulse 2s infinite;
}

.footer-button.primary:hover {
  background: linear-gradient(135deg, #5a6fd8 0%, #6a4190 100%);
  transform: translateY(-1px);
  box-shadow: 0 4px 12px rgba(102, 126, 234, 0.3);
}

.settings-modal.dark .footer-button.primary {
  background: linear-gradient(135deg, #74b9ff 0%, #0984e3 100%);
}

.settings-modal.dark .footer-button.primary:hover {
  background: linear-gradient(135deg, #5fa8f5 0%, #0770c7 100%);
  box-shadow: 0 4px 12px rgba(116, 185, 255, 0.3);
}

/* Enhanced Animations */
@keyframes slideIn {
  from {
    opacity: 0;
    transform: translateX(-20px);
  }
  to {
    opacity: 1;
    transform: translateX(0);
  }
}

@keyframes pulse {
  0%, 100% {
    opacity: 1;
  }
  50% {
    opacity: 0.7;
  }
}

/* Responsive Design */
@media (max-width: 900px) {
  .settings-modal {
    max-width: 95%;
  }
  
  .settings-navigation {
    width: 240px;
  }
  
  .settings-content {
    padding: 24px;
  }
}

=======
.settings-nav-item {
  padding: 14px 20px;
  border-bottom: 3px solid transparent;
  cursor: pointer;
  white-space: nowrap;
  color: rgba(107, 114, 128, 0.8);
  font-weight: 600;
  font-size: 14px;
  letter-spacing: 0.025em;
  transition: all 0.3s cubic-bezier(0.4, 0, 0.2, 1);
  position: relative;
  border-radius: 8px 8px 0 0;
  backdrop-filter: blur(5px);
}

.settings-nav-item::before {
  content: '';
  position: absolute;
  top: 0;
  left: 0;
  right: 0;
  bottom: 0;
  background: linear-gradient(135deg, 
    rgba(59, 130, 246, 0.05) 0%, 
    rgba(147, 51, 234, 0.05) 100%);
  border-radius: 8px 8px 0 0;
  opacity: 0;
  transition: opacity 0.3s ease;
  z-index: -1;
}

.settings-modal.dark .settings-nav-item {
  color: rgba(156, 163, 175, 0.8);
}

.settings-nav-item:hover {
  color: rgb(59, 130, 246);
  transform: translateY(-1px);
  background: linear-gradient(135deg, 
    rgba(59, 130, 246, 0.08) 0%, 
    rgba(147, 51, 234, 0.08) 100%);
  box-shadow: 
    0 4px 12px rgba(59, 130, 246, 0.15),
    inset 0 1px 0 rgba(255, 255, 255, 0.2);
}

.settings-nav-item:hover::before {
  opacity: 1;
}

.settings-nav-item.active {
  color: rgb(59, 130, 246);
  border-bottom-color: rgb(59, 130, 246);
  background: linear-gradient(135deg, 
    rgba(59, 130, 246, 0.12) 0%, 
    rgba(147, 51, 234, 0.12) 100%);
  box-shadow: 
    0 6px 16px rgba(59, 130, 246, 0.2),
    inset 0 1px 0 rgba(255, 255, 255, 0.3),
    inset 0 -1px 0 rgba(59, 130, 246, 0.2);
  transform: translateY(-2px);
}

.settings-nav-item.active::before {
  opacity: 1;
}

/* Enhanced Animations */
@keyframes fadeIn {
  from { 
    opacity: 0;
    backdrop-filter: blur(0px);
  }
  to { 
    opacity: 1;
    backdrop-filter: blur(12px);
  }
}

@keyframes scaleIn {
  from { 
    opacity: 0; 
    transform: scale(0.9) translateY(20px);
    filter: blur(10px);
  }
  to { 
    opacity: 1; 
    transform: scale(1) translateY(0px);
    filter: blur(0px);
  }
}

/* Settings Section Styling */
.settings-section {
  background: 
    radial-gradient(circle at 15% 25%, rgba(59, 130, 246, 0.03) 0%, transparent 60%),
    radial-gradient(circle at 85% 75%, rgba(147, 51, 234, 0.03) 0%, transparent 60%),
    linear-gradient(135deg, 
      rgba(255, 255, 255, 0.4) 0%,
      rgba(248, 250, 252, 0.6) 50%,
      rgba(241, 245, 249, 0.4) 100%);
  border-radius: 12px;
  padding: 24px;
  border: 1px solid rgba(226, 232, 240, 0.3);
  box-shadow: 
    0 4px 12px rgba(0, 0, 0, 0.04),
    inset 0 1px 0 rgba(255, 255, 255, 0.4);
  backdrop-filter: blur(8px);
  position: relative;
  overflow: hidden;
}

.settings-section::before {
  content: '';
  position: absolute;
  top: 0;
  left: 0;
  right: 0;
  bottom: 0;
  background: 
    linear-gradient(45deg, transparent 30%, rgba(59, 130, 246, 0.01) 50%, transparent 70%),
    linear-gradient(-45deg, transparent 30%, rgba(147, 51, 234, 0.01) 50%, transparent 70%);
  border-radius: 12px;
  pointer-events: none;
  z-index: 1;
}

.settings-section h2 {
  margin: 0 0 16px 0;
  font-size: 24px;
  font-weight: 700;
  background: linear-gradient(135deg, 
    rgb(59, 130, 246) 0%,
    rgb(147, 51, 234) 100%);
  -webkit-background-clip: text;
  -webkit-text-fill-color: transparent;
  background-clip: text;
  position: relative;
  z-index: 2;
}

.settings-section p {
  color: rgba(107, 114, 128, 0.9);
  font-size: 16px;
  line-height: 1.6;
  position: relative;
  z-index: 2;
}

/* Dark mode settings sections */
.settings-modal.dark .settings-section {
  background: 
    radial-gradient(circle at 15% 25%, rgba(59, 130, 246, 0.08) 0%, transparent 60%),
    radial-gradient(circle at 85% 75%, rgba(147, 51, 234, 0.08) 0%, transparent 60%),
    linear-gradient(135deg, 
      rgba(17, 24, 39, 0.4) 0%,
      rgba(31, 41, 55, 0.6) 50%,
      rgba(17, 24, 39, 0.4) 100%);
  border-color: rgba(75, 85, 99, 0.3);
  box-shadow: 
    0 4px 12px rgba(0, 0, 0, 0.2),
    inset 0 1px 0 rgba(255, 255, 255, 0.05);
}

.settings-modal.dark .settings-section p {
  color: rgba(156, 163, 175, 0.9);
}

/* Responsive adjustments */
>>>>>>> 2e815ed9
@media (max-width: 768px) {
  .settings-modal {
    width: 100%;
    height: 100%;
    max-height: 100vh;
    border-radius: 0;
    max-width: none;
  }
  
  .settings-modal-content {
    flex-direction: column;
  }
  
  .settings-navigation {
    width: 100%;
    max-height: 200px;
    border-right: none;
    border-bottom: 1px solid var(--border-color, #eaeaea);
  }
  
  .settings-modal.dark .settings-navigation {
    border-bottom-color: var(--border-color-dark, #333);
  }
  
  .navigation-section {
    padding: 16px;
  }
  
  .navigation-items {
    flex-direction: row;
    overflow-x: auto;
    gap: 8px;
    padding-bottom: 8px;
  }
  
  .navigation-item {
    flex-shrink: 0;
    min-width: 120px;
  }
  
  .quick-actions {
    display: none;
  }
  
  .settings-content {
    padding: 16px;
  }
  
  .settings-modal-header {
    padding: 16px;
  }
  
  .settings-modal-footer {
    padding: 16px;
    flex-wrap: wrap;
    gap: 12px;
  }
  
  .footer-info {
    order: 2;
    flex: 1;
    justify-content: center;
  }
  
  .footer-actions {
    order: 1;
    flex: 1;
    justify-content: center;
  }
}<|MERGE_RESOLUTION|>--- conflicted
+++ resolved
@@ -5,35 +5,20 @@
   left: 0;
   right: 0;
   bottom: 0;
-<<<<<<< HEAD
-  background-color: rgba(0, 0, 0, 0.6);
-=======
   background: 
     radial-gradient(circle at 20% 20%, rgba(59, 130, 246, 0.15) 0%, transparent 50%),
     radial-gradient(circle at 80% 80%, rgba(147, 51, 234, 0.15) 0%, transparent 50%),
     radial-gradient(circle at 40% 60%, rgba(236, 72, 153, 0.1) 0%, transparent 50%),
     rgba(0, 0, 0, 0.6);
->>>>>>> 2e815ed9
   display: flex;
   align-items: center;
   justify-content: center;
   z-index: 1000;
-<<<<<<< HEAD
-  backdrop-filter: blur(8px);
-=======
   backdrop-filter: blur(12px) saturate(150%);
->>>>>>> 2e815ed9
   animation: fadeIn 0.3s ease-out;
 }
 
 .settings-modal {
-<<<<<<< HEAD
-  background-color: var(--bg-color, white);
-  border-radius: 16px;
-  box-shadow: 0 20px 60px rgba(0, 0, 0, 0.15);
-  width: 95%;
-  max-width: 1200px;
-=======
   background: 
     linear-gradient(135deg, 
       rgba(255, 255, 255, 0.95) 0%,
@@ -50,19 +35,12 @@
     inset 0 1px 0 rgba(255, 255, 255, 0.3);
   width: 90%;
   max-width: 900px;
->>>>>>> 2e815ed9
   max-height: 90vh;
   overflow: hidden;
   display: flex;
   flex-direction: column;
-<<<<<<< HEAD
-  animation: scaleIn 0.3s ease-out;
-=======
   animation: scaleIn 0.3s cubic-bezier(0.34, 1.56, 0.64, 1);
->>>>>>> 2e815ed9
-  position: relative;
-  border: 1px solid rgba(255, 255, 255, 0.2);
-  min-height: 600px; /* Ensure minimum height */
+  position: relative;
 }
 
 .settings-modal::before {
@@ -81,12 +59,6 @@
 }
 
 .settings-modal.dark {
-<<<<<<< HEAD
-  background-color: var(--bg-color-dark, #1a1a1a);
-  color: var(--text-color-dark, #e0e0e0);
-  box-shadow: 0 20px 60px rgba(0, 0, 0, 0.4);
-  border-color: rgba(255, 255, 255, 0.1);
-=======
   background: 
     linear-gradient(135deg, 
       rgba(17, 24, 39, 0.95) 0%,
@@ -105,18 +77,9 @@
   background: 
     linear-gradient(45deg, transparent 30%, rgba(59, 130, 246, 0.08) 50%, transparent 70%),
     linear-gradient(-45deg, transparent 30%, rgba(147, 51, 234, 0.08) 50%, transparent 70%);
->>>>>>> 2e815ed9
-}
-
-/* Enhanced Header */
+}
+
 .settings-modal-header {
-<<<<<<< HEAD
-  padding: 24px;
-  border-bottom: 1px solid var(--border-color, #eaeaea);
-  background: linear-gradient(135deg, #f8f9fa 0%, #ffffff 100%);
-  position: sticky;
-  top: 0;
-=======
   padding: 20px 28px;
   border-bottom: 1px solid rgba(226, 232, 240, 0.6);
   display: flex;
@@ -129,222 +92,22 @@
       rgba(255, 255, 255, 0.9) 0%,
       rgba(248, 250, 252, 0.95) 100%);
   backdrop-filter: blur(10px);
->>>>>>> 2e815ed9
   z-index: 10;
   border-radius: 16px 16px 0 0;
 }
 
 .settings-modal.dark .settings-modal-header {
-<<<<<<< HEAD
-  background: linear-gradient(135deg, #2a2a2a 0%, #1a1a1a 100%);
-  border-bottom-color: var(--border-color-dark, #333);
-=======
   border-bottom-color: rgba(75, 85, 99, 0.4);
   background: 
     linear-gradient(135deg, 
       rgba(17, 24, 39, 0.9) 0%,
       rgba(31, 41, 55, 0.95) 100%);
->>>>>>> 2e815ed9
-}
-
-.header-content {
-  display: flex;
-  align-items: flex-start;
-  justify-content: space-between;
-  margin-bottom: 20px;
-}
-
-.header-main {
-  flex: 1;
-}
-
-.settings-modal-title {
-  display: flex;
-  align-items: center;
-  gap: 12px;
-  font-size: 28px;
-  font-weight: 700;
-  color: var(--heading-color, #111);
-  margin: 0 0 8px 0;
-  background: linear-gradient(135deg, #667eea 0%, #764ba2 100%);
-  background-clip: text;
-  -webkit-background-clip: text;
-  -webkit-text-fill-color: transparent;
-}
-
-.settings-modal.dark .settings-modal-title {
-  background: linear-gradient(135deg, #74b9ff 0%, #0984e3 100%);
-  background-clip: text;
-  -webkit-background-clip: text;
-  -webkit-text-fill-color: transparent;
-}
-
-.title-icon {
-  font-size: 32px;
-  filter: drop-shadow(0 2px 4px rgba(0,0,0,0.1));
-}
-
-.settings-subtitle {
-  margin: 0;
-  color: var(--text-muted, #666);
-  font-size: 16px;
-  font-weight: 400;
-}
-
-.settings-modal.dark .settings-subtitle {
-  color: var(--text-muted-dark, #999);
-}
-
-.header-actions {
-  display: flex;
-  align-items: center;
-  gap: 16px;
-}
-
-.unsaved-indicator {
-  display: flex;
-  align-items: center;
-  gap: 8px;
-  padding: 8px 12px;
-  background: #fff3cd;
-  border: 1px solid #ffeaa7;
-  border-radius: 8px;
-  color: #856404;
-  font-size: 14px;
-  font-weight: 500;
-  animation: slideIn 0.3s ease-out;
-}
-
-.settings-modal.dark .unsaved-indicator {
-  background: #3d3400;
-  border-color: #665500;
-  color: #ffeb3b;
-}
-
-.indicator-dot {
-  width: 8px;
-  height: 8px;
-  background: #fd79a8;
-  border-radius: 50%;
-  animation: pulse 2s infinite;
-}
-
-.settings-modal-close {
-  background: transparent;
-  border: none;
-  cursor: pointer;
-  width: 40px;
-  height: 40px;
-  border-radius: 50%;
-  display: flex;
-  align-items: center;
-  justify-content: center;
-  color: var(--text-muted, #666);
-  transition: all 0.3s ease;
-}
-
-.settings-modal.dark .settings-modal-close {
-  color: var(--text-muted-dark, #999);
-}
-
-.settings-modal-close:hover {
-  background-color: var(--hover-bg, rgba(0, 0, 0, 0.08));
-  color: var(--text-color, #333);
-  transform: rotate(90deg);
-}
-
-.settings-modal.dark .settings-modal-close:hover {
-  background-color: var(--hover-bg-dark, rgba(255, 255, 255, 0.1));
-  color: var(--text-color-dark, #e0e0e0);
-}
-
-/* Search Bar */
-.settings-search {
-  position: relative;
-}
-
-.search-input-container {
-  position: relative;
-  display: flex;
-  align-items: center;
-}
-
-.search-icon {
-  position: absolute;
-  left: 16px;
-  color: var(--text-muted, #666);
-  z-index: 1;
-}
-
-.settings-modal.dark .search-icon {
-  color: var(--text-muted-dark, #999);
-}
-
-.search-input {
-  width: 100%;
-  padding: 14px 16px 14px 48px;
-  border: 1px solid var(--border-color, #ddd);
-  border-radius: 12px;
-  font-size: 16px;
-  background: rgba(255, 255, 255, 0.8);
-  color: var(--text-color, #333);
-  transition: all 0.3s ease;
-}
-
-.search-input:focus {
-  outline: none;
-  border-color: #667eea;
-  box-shadow: 0 0 0 3px rgba(102, 126, 234, 0.1);
-  background: white;
-}
-
-.settings-modal.dark .search-input {
-  background: rgba(42, 42, 42, 0.8);
-  border-color: var(--border-color-dark, #555);
-  color: var(--text-color-dark, #e0e0e0);
-}
-
-.settings-modal.dark .search-input:focus {
-  border-color: #74b9ff;
-  box-shadow: 0 0 0 3px rgba(116, 185, 255, 0.1);
-  background: #2a2a2a;
-}
-
-.search-clear {
-  position: absolute;
-  right: 16px;
-  background: none;
-  border: none;
-  font-size: 20px;
-  color: var(--text-muted, #666);
-  cursor: pointer;
-  padding: 4px;
-  border-radius: 50%;
-  transition: all 0.2s ease;
-}
-
-.search-clear:hover {
-  background: var(--hover-bg, rgba(0, 0, 0, 0.05));
-  color: var(--text-color, #333);
-}
-
-.settings-modal.dark .search-clear {
-  color: var(--text-muted-dark, #999);
-}
-
-.settings-modal.dark .search-clear:hover {
-  background: var(--hover-bg-dark, rgba(255, 255, 255, 0.1));
-  color: var(--text-color-dark, #e0e0e0);
 }
 
 /* Enhanced Profile Container */
 .enhanced-profile-container {
   padding: 0;
   height: 100%;
-<<<<<<< HEAD
-  overflow-y: auto;
-  box-sizing: border-box;
-=======
   overflow: hidden;
   background: 
     radial-gradient(circle at 20% 30%, rgba(59, 130, 246, 0.04) 0%, transparent 60%),
@@ -371,7 +134,6 @@
   border-radius: 12px;
   pointer-events: none;
   z-index: 1;
->>>>>>> 2e815ed9
 }
 
 .enhanced-profile-container .profile-container {
@@ -380,17 +142,13 @@
   border-radius: 0;
   box-shadow: none;
   border: none;
-  height: auto;
-  min-height: 100%;
+  height: 100%;
   display: flex;
   flex-direction: column;
-  box-sizing: border-box;
 }
 
 .enhanced-profile-container .profile-header {
-  padding: 0;
-  margin-bottom: 24px;
-  flex-shrink: 0;
+  padding: 16px 24px 0;
 }
 
 .enhanced-profile-container .profile-header .close-button {
@@ -398,264 +156,57 @@
 }
 
 .enhanced-profile-container .profile-tabs {
-  padding: 0;
-  margin-bottom: 24px;
-  flex-shrink: 0;
+  padding: 0 24px;
+  margin-bottom: 0;
 }
 
 .enhanced-profile-container .profile-content {
-  padding: 0;
+  padding: 24px;
   flex: 1;
-  overflow: visible;
-  min-height: 0;
-}
-
-/* Section Content Animation */
-.section-content {
-  transition: opacity 0.15s ease-in-out;
-}
-
-.section-content.animating {
-  opacity: 0.7;
-}
-
-
-/* Settings Section Styles */
-.settings-section {
-  width: 100%;
-  max-width: 100%;
+  overflow-y: auto;
+}
+
+.settings-modal-title {
+  font-size: 20px;
+  font-weight: 600;
+  color: var(--heading-color, #111);
   margin: 0;
-  padding: 0;
-  box-sizing: border-box;
-}
-
-/* Ensure nested components take full width */
-.settings-section > * {
-  width: 100%;
-  max-width: 100%;
-  box-sizing: border-box;
-}
-
-/* Animations */
-@keyframes fadeIn {
-  from { opacity: 0; }
-  to { opacity: 1; }
-}
-
-@keyframes scaleIn {
-  from { 
-    opacity: 0; 
-    transform: scale(0.95);
-  }
-  to { 
-    opacity: 1; 
-    transform: scale(1);
-  }
-}
-
-/* Main Content Area */
-.settings-modal-content {
-  display: flex;
+}
+
+.settings-modal.dark .settings-modal-title {
+  color: var(--heading-color-dark, #f0f0f0);
+}
+
+.settings-modal-close {
+  background: transparent;
+  border: none;
+  cursor: pointer;
+  width: 32px;
+  height: 32px;
+  border-radius: 50%;
+  display: flex;
+  align-items: center;
+  justify-content: center;
+  color: var(--text-muted, #666);
+  transition: all 0.2s ease;
+}
+
+.settings-modal.dark .settings-modal-close {
+  color: var(--text-muted-dark, #999);
+}
+
+.settings-modal-close:hover {
+  background-color: var(--hover-bg, rgba(0, 0, 0, 0.05));
+  color: var(--text-color, #333);
+}
+
+.settings-modal.dark .settings-modal-close:hover {
+  background-color: var(--hover-bg-dark, rgba(255, 255, 255, 0.1));
+  color: var(--text-color-dark, #e0e0e0);
+}
+
+.settings-modal-body {
   flex: 1;
-  min-height: 0; /* Important for flex overflow */
-  overflow: hidden;
-}
-
-/* Navigation Sidebar */
-.settings-navigation {
-  width: 280px;
-  background: linear-gradient(180deg, #f8f9fa 0%, #ffffff 100%);
-  border-right: 1px solid var(--border-color, #eaeaea);
-  display: flex;
-  flex-direction: column;
-  overflow-y: auto;
-}
-
-.settings-modal.dark .settings-navigation {
-  background: linear-gradient(180deg, #2a2a2a 0%, #1e1e1e 100%);
-  border-right-color: var(--border-color-dark, #333);
-}
-
-.navigation-section {
-  padding: 20px;
-}
-
-.section-title {
-  font-size: 12px;
-  font-weight: 700;
-  color: var(--text-muted, #666);
-  text-transform: uppercase;
-  letter-spacing: 1px;
-  margin: 0 0 16px 0;
-}
-
-.settings-modal.dark .section-title {
-  color: var(--text-muted-dark, #999);
-}
-
-.navigation-items {
-  list-style: none;
-  margin: 0;
-  padding: 0;
-  display: flex;
-  flex-direction: column;
-  gap: 4px;
-}
-
-.navigation-item {
-  border-radius: 10px;
-  overflow: hidden;
-  transition: all 0.2s ease;
-}
-
-.navigation-item button {
-  width: 100%;
-  padding: 14px 16px;
-  background: none;
-  border: none;
-  text-align: left;
-  cursor: pointer;
-  display: flex;
-  align-items: center;
-  gap: 12px;
-  color: var(--text-color, #333);
-  font-size: 15px;
-  font-weight: 500;
-  transition: all 0.2s ease;
-  border-radius: 10px;
-}
-
-.settings-modal.dark .navigation-item button {
-  color: var(--text-color-dark, #e0e0e0);
-}
-
-.navigation-item button:hover {
-  background: var(--hover-bg, rgba(102, 126, 234, 0.08));
-  color: #667eea;
-}
-
-.settings-modal.dark .navigation-item button:hover {
-  background: var(--hover-bg-dark, rgba(116, 185, 255, 0.1));
-  color: #74b9ff;
-}
-
-.navigation-item.active button {
-  background: linear-gradient(135deg, #667eea 0%, #764ba2 100%);
-  color: white;
-  box-shadow: 0 4px 12px rgba(102, 126, 234, 0.3);
-}
-
-.settings-modal.dark .navigation-item.active button {
-  background: linear-gradient(135deg, #74b9ff 0%, #0984e3 100%);
-  box-shadow: 0 4px 12px rgba(116, 185, 255, 0.3);
-}
-
-.nav-icon {
-  font-size: 18px;
-  width: 20px;
-  text-align: center;
-}
-
-.nav-content {
-  flex: 1;
-}
-
-.nav-title {
-  font-weight: 600;
-  margin: 0 0 2px 0;
-}
-
-.nav-description {
-  font-size: 13px;
-  opacity: 0.7;
-  margin: 0;
-  line-height: 1.3;
-}
-
-.navigation-item.active .nav-description {
-  opacity: 0.9;
-}
-
-/* Quick Actions */
-.quick-actions {
-  border-top: 1px solid var(--border-color, #eaeaea);
-  padding: 20px;
-  background: rgba(102, 126, 234, 0.02);
-}
-
-.settings-modal.dark .quick-actions {
-  border-top-color: var(--border-color-dark, #333);
-  background: rgba(116, 185, 255, 0.05);
-}
-
-.quick-actions h4 {
-  font-size: 12px;
-  font-weight: 700;
-  color: var(--text-muted, #666);
-  text-transform: uppercase;
-  letter-spacing: 1px;
-  margin: 0 0 12px 0;
-}
-
-.settings-modal.dark .quick-actions h4 {
-  color: var(--text-muted-dark, #999);
-}
-
-.quick-action-buttons {
-  display: flex;
-  flex-direction: column;
-  gap: 8px;
-}
-
-.quick-action-button {
-  padding: 10px 14px;
-  background: none;
-  border: 1px solid var(--border-color, #ddd);
-  border-radius: 8px;
-  color: var(--text-color, #333);
-  font-size: 14px;
-  cursor: pointer;
-  transition: all 0.2s ease;
-  display: flex;
-  align-items: center;
-  gap: 8px;
-}
-
-.settings-modal.dark .quick-action-button {
-  border-color: var(--border-color-dark, #555);
-  color: var(--text-color-dark, #e0e0e0);
-}
-
-.quick-action-button:hover {
-  background: var(--hover-bg, rgba(102, 126, 234, 0.05));
-  border-color: #667eea;
-  color: #667eea;
-}
-
-.settings-modal.dark .quick-action-button:hover {
-  background: var(--hover-bg-dark, rgba(116, 185, 255, 0.1));
-  border-color: #74b9ff;
-  color: #74b9ff;
-}
-
-/* Content Area */
-.settings-content {
-  flex: 1;
-<<<<<<< HEAD
-  padding: 32px;
-  overflow-y: auto;
-  background: white;
-  min-height: 0; /* Important for flex scrolling */
-}
-
-.settings-modal.dark .settings-content {
-  background: #1a1a1a;
-}
-
-.content-section {
-  max-width: 800px;
-  height: 100%;
-=======
   padding: 28px;
   overflow-y: auto;
   background: 
@@ -705,192 +256,12 @@
       rgba(31, 41, 55, 0.9) 100%);
   border-bottom-color: rgba(75, 85, 99, 0.4);
   box-shadow: inset 0 -1px 0 rgba(59, 130, 246, 0.2);
->>>>>>> 2e815ed9
-}
-
-/* Ensure proper scrolling for profile content */
-.enhanced-profile-container {
-  height: 100%;
-  overflow-y: auto;
-}
-
-<<<<<<< HEAD
-.section-header {
-  margin-bottom: 24px;
-  padding-bottom: 16px;
-  border-bottom: 2px solid transparent;
-  background: linear-gradient(90deg, var(--border-color, #eaeaea), transparent) bottom;
-  background-size: 100% 2px;
-  background-repeat: no-repeat;
-}
-
-.settings-modal.dark .section-header {
-  background: linear-gradient(90deg, var(--border-color-dark, #333), transparent) bottom;
-  background-size: 100% 2px;
-  background-repeat: no-repeat;
-}
-
-.section-header h2 {
-  font-size: 28px;
-  font-weight: 700;
-  color: var(--heading-color, #111);
-  margin: 0 0 8px 0;
-  display: flex;
-  align-items: center;
-  gap: 12px;
-}
-
-.settings-modal.dark .section-header h2 {
-  color: var(--text-color-dark, #e0e0e0);
-}
-
-.section-header p {
-  font-size: 16px;
-  color: var(--text-muted, #666);
-  margin: 0;
-  line-height: 1.5;
-}
-
-.settings-modal.dark .section-header p {
-  color: var(--text-muted-dark, #999);
-}
-
-.section-icon {
-  font-size: 32px;
-  opacity: 0.8;
-}
-
-/* Footer */
-.settings-modal-footer {
-  padding: 20px 32px;
-  border-top: 1px solid var(--border-color, #eaeaea);
-  background: linear-gradient(135deg, #f8f9fa 0%, #ffffff 100%);
-  display: flex;
-  align-items: center;
-  justify-content: space-between;
-}
-
-.settings-modal.dark .settings-modal-footer {
-  background: linear-gradient(135deg, #2a2a2a 0%, #1a1a1a 100%);
-  border-top-color: var(--border-color-dark, #333);
-}
-
-.footer-info {
-  display: flex;
-  align-items: center;
-  gap: 12px;
-  color: var(--text-muted, #666);
-  font-size: 14px;
-}
-
-.settings-modal.dark .footer-info {
-  color: var(--text-muted-dark, #999);
-}
-
-.app-version {
-  padding: 4px 8px;
-  background: var(--bg-secondary, #f0f0f0);
-  border-radius: 6px;
-  font-family: 'Monaco', 'Consolas', monospace;
-  font-size: 12px;
-}
-
-.settings-modal.dark .app-version {
-  background: var(--bg-secondary-dark, #333);
-}
-
-.footer-actions {
-  display: flex;
-  gap: 12px;
-}
-
-.footer-button {
-  padding: 10px 20px;
-  border: 1px solid var(--border-color, #ddd);
-  border-radius: 8px;
-  background: white;
-  color: var(--text-color, #333);
-  font-size: 14px;
-  font-weight: 500;
-  cursor: pointer;
-  transition: all 0.2s ease;
-}
-
-.settings-modal.dark .footer-button {
-  background: #2a2a2a;
-  border-color: var(--border-color-dark, #555);
-  color: var(--text-color-dark, #e0e0e0);
-}
-
-.footer-button:hover {
-  background: var(--hover-bg, #f5f5f5);
-  border-color: #667eea;
-}
-
-.settings-modal.dark .footer-button:hover {
-  background: var(--hover-bg-dark, #333);
-  border-color: #74b9ff;
-}
-
-.footer-button.primary {
-  background: linear-gradient(135deg, #667eea 0%, #764ba2 100%);
-  color: white;
-  border-color: transparent;
-  animation: pulse 2s infinite;
-}
-
-.footer-button.primary:hover {
-  background: linear-gradient(135deg, #5a6fd8 0%, #6a4190 100%);
-  transform: translateY(-1px);
-  box-shadow: 0 4px 12px rgba(102, 126, 234, 0.3);
-}
-
-.settings-modal.dark .footer-button.primary {
-  background: linear-gradient(135deg, #74b9ff 0%, #0984e3 100%);
-}
-
-.settings-modal.dark .footer-button.primary:hover {
-  background: linear-gradient(135deg, #5fa8f5 0%, #0770c7 100%);
-  box-shadow: 0 4px 12px rgba(116, 185, 255, 0.3);
-}
-
-/* Enhanced Animations */
-@keyframes slideIn {
-  from {
-    opacity: 0;
-    transform: translateX(-20px);
-  }
-  to {
-    opacity: 1;
-    transform: translateX(0);
-  }
-}
-
-@keyframes pulse {
-  0%, 100% {
-    opacity: 1;
-  }
-  50% {
-    opacity: 0.7;
-  }
-}
-
-/* Responsive Design */
-@media (max-width: 900px) {
-  .settings-modal {
-    max-width: 95%;
-  }
-  
-  .settings-navigation {
-    width: 240px;
-  }
-  
-  .settings-content {
-    padding: 24px;
-  }
-}
-
-=======
+}
+
+.settings-modal-nav::-webkit-scrollbar {
+  display: none;
+}
+
 .settings-nav-item {
   padding: 14px 20px;
   border-bottom: 3px solid transparent;
@@ -1060,7 +431,6 @@
 }
 
 /* Responsive adjustments */
->>>>>>> 2e815ed9
 @media (max-width: 768px) {
   .settings-modal {
     width: 100%;
@@ -1070,64 +440,7 @@
     max-width: none;
   }
   
-  .settings-modal-content {
-    flex-direction: column;
-  }
-  
-  .settings-navigation {
-    width: 100%;
-    max-height: 200px;
-    border-right: none;
-    border-bottom: 1px solid var(--border-color, #eaeaea);
-  }
-  
-  .settings-modal.dark .settings-navigation {
-    border-bottom-color: var(--border-color-dark, #333);
-  }
-  
-  .navigation-section {
+  .settings-modal-body {
     padding: 16px;
   }
-  
-  .navigation-items {
-    flex-direction: row;
-    overflow-x: auto;
-    gap: 8px;
-    padding-bottom: 8px;
-  }
-  
-  .navigation-item {
-    flex-shrink: 0;
-    min-width: 120px;
-  }
-  
-  .quick-actions {
-    display: none;
-  }
-  
-  .settings-content {
-    padding: 16px;
-  }
-  
-  .settings-modal-header {
-    padding: 16px;
-  }
-  
-  .settings-modal-footer {
-    padding: 16px;
-    flex-wrap: wrap;
-    gap: 12px;
-  }
-  
-  .footer-info {
-    order: 2;
-    flex: 1;
-    justify-content: center;
-  }
-  
-  .footer-actions {
-    order: 1;
-    flex: 1;
-    justify-content: center;
-  }
 }