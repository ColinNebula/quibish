--- conflicted
+++ resolved
@@ -2,12 +2,6 @@
 import UserProfileModal from '../UserProfile/UserProfileModal';
 import SettingsModal from './SettingsModal';
 import VideoCall from './VideoCall';
-<<<<<<< HEAD
-import SettingsModal from './SettingsModal';
-import VideoDebugTest from '../Debug/VideoDebugTest';
-=======
-import GifPicker from '../GifPicker/GifPicker';
->>>>>>> 2e815ed9
 import PropTypes from 'prop-types';
 
 // CSS imports
@@ -146,96 +140,6 @@
   const [selectedMessageId, setSelectedMessageId] = useState(null);
   const [showReactionPicker, setShowReactionPicker] = useState(false);
   
-  // Color palette for user message cards
-  const messageColors = [
-    { id: 'blue', bg: '#e3f2fd', border: '#2196f3', accent: '#1976d2' }, // Blue
-    { id: 'purple', bg: '#f3e5f5', border: '#9c27b0', accent: '#7b1fa2' }, // Purple
-    { id: 'green', bg: '#e8f5e8', border: '#4caf50', accent: '#388e3c' }, // Green
-    { id: 'orange', bg: '#fff3e0', border: '#ff9800', accent: '#f57c00' }, // Orange
-    { id: 'pink', bg: '#fce4ec', border: '#e91e63', accent: '#c2185b' }, // Pink
-<<<<<<< HEAD
-    { id: 'teal', bg: '#e0f2f1', border: '#009688', accent: '#00695c' }, // Teal
-    { id: 'lightgreen', bg: '#f1f8e9', border: '#8bc34a', accent: '#689f38' }, // Light Green
-    { id: 'indigo', bg: '#e8eaf6', border: '#3f51b5', accent: '#303f9f' }, // Indigo
-    { id: 'amber', bg: '#fff8e1', border: '#ffc107', accent: '#ffa000' }, // Amber
-=======
->>>>>>> 2e815ed9
-    { id: 'peach', bg: '#ffeaa7', border: '#fdcb6e', accent: '#e17055' }, // Peach
-    { id: 'coral', bg: '#fab1a0', border: '#e17055', accent: '#d63031' }, // Coral
-    { id: 'lavender', bg: '#a29bfe', border: '#6c5ce7', accent: '#5f3dc4' }, // Lavender
-  ];
-
-  // Listen for color preference changes
-  const [colorRefresh, setColorRefresh] = useState(0);
-  useEffect(() => {
-    const handleColorChange = () => {
-      setColorRefresh(prev => prev + 1); // Force re-render with new colors
-    };
-<<<<<<< HEAD
-    
-=======
-
->>>>>>> 2e815ed9
-    window.addEventListener('userColorChanged', handleColorChange);
-    return () => window.removeEventListener('userColorChanged', handleColorChange);
-  }, []);
-
-  // Function to get consistent color for a user
-  const getUserColor = useCallback((userId) => {
-    if (!userId) return messageColors[0]; // Default color for system messages
-<<<<<<< HEAD
-    
-=======
-
->>>>>>> 2e815ed9
-    // First check for saved user preference
-    const savedPreference = localStorage.getItem('userColorPreference');
-    if (savedPreference && savedPreference !== 'auto' && userId === user?.id) {
-      const preferredColor = messageColors.find(color => color.id === savedPreference);
-      if (preferredColor) {
-        return preferredColor;
-      }
-    }
-<<<<<<< HEAD
-    
-=======
-
->>>>>>> 2e815ed9
-    // If it's the current user and they have a preference in their profile
-    if (userId === user?.id && user?.preferences?.messageColor && user.preferences.messageColor !== 'auto') {
-      const preferredColor = messageColors.find(color => color.id === user.preferences.messageColor);
-      if (preferredColor) {
-        return preferredColor;
-      }
-    }
-<<<<<<< HEAD
-    
-=======
-
->>>>>>> 2e815ed9
-    // Fall back to hash-based color assignment
-    let hash = 0;
-    for (let i = 0; i < userId.length; i++) {
-      const char = userId.charCodeAt(i);
-      hash = ((hash << 5) - hash) + char;
-      hash = hash & hash; // Convert to 32-bit integer
-    }
-<<<<<<< HEAD
-    
-    // Use absolute value and modulo to get a color index
-    const colorIndex = Math.abs(hash) % messageColors.length;
-    return messageColors[colorIndex];
-  }, [user, colorRefresh, messageColors]);
-
-=======
-
-    // Use absolute value and modulo to get a color index
-    const colorIndex = Math.abs(hash) % messageColors.length;
-    return messageColors[colorIndex];
-    // eslint-disable-next-line react-hooks/exhaustive-deps
-  }, [user, colorRefresh, messageColors]);
-  
->>>>>>> 2e815ed9
   // Auto-scroll to bottom function
   const scrollToBottom = useCallback(() => {
     if (messagesEndRef.current) {
@@ -278,23 +182,8 @@
   }, []);
 
   const handleQuickSettings = useCallback(() => {
-<<<<<<< HEAD
-    setShowSettingsModal(true);
-  }, []);
-
-  const handleSaveProfile = useCallback(async (updatedUser) => {
-    try {
-      // In a real app, this would make an API call to update the user profile
-      console.log('Saving user profile:', updatedUser);
-      
-      // For now, we'll just update the local user object if there's a parent handler
-      // The color preference is already saved to localStorage in ColorPreferences component
-      
-      return true; // Indicate success
-    } catch (error) {
-      console.error('Error saving profile:', error);
-      throw error;
-    }
+    // TODO: Implement quick settings
+    console.log('Quick settings clicked');
   }, []);
 
   // Enhanced input functions
@@ -332,442 +221,32 @@
             console.error('Error reading file:', error);
           };
           reader.readAsDataURL(file);
-        } else if (file.type.startsWith('video/')) {
-          // Handle video files with improved error handling and compatibility
-          console.log('Processing video file:', file.name, file.type, 'Size:', file.size);
-          
-          // Check file size first (browser limitation)
-          if (file.size > 100 * 1024 * 1024) { // 100MB limit for browser processing
-            console.warn('Video file too large for browser processing');
-            const videoUrl = URL.createObjectURL(file);
-            const newMessage = {
-              id: Date.now() + Math.random(),
-              text: `🎥 ${file.name} (Large file - limited preview)`,
-              user: user,
-              timestamp: new Date().toISOString(),
-              reactions: [],
-              file: {
-                name: file.name,
-                size: file.size,
-                type: file.type,
-                url: videoUrl
-              }
-            };
-            setChatMessages(prev => [...prev, newMessage]);
-            setTimeout(() => scrollToBottom(), 100);
-            return;
-          }
-          
-          const videoUrl = URL.createObjectURL(file);
-          console.log('Object URL created:', videoUrl);
-          
-          // Use a more compatible approach
-          const video = document.createElement('video');
-          video.muted = true; // Important for autoplay policies
-          video.playsInline = true; // Important for mobile
-          
-          let metadataLoaded = false;
-          let timeoutId;
-          
-          const cleanup = () => {
-            if (timeoutId) clearTimeout(timeoutId);
-            video.removeEventListener('loadedmetadata', onMetadataLoaded);
-            video.removeEventListener('error', onVideoError);
-            video.removeEventListener('seeked', onSeeked);
-          };
-          
-          const createFallbackMessage = (reason = '') => {
-            console.log('Creating fallback message:', reason);
-            const newMessage = {
-              id: Date.now() + Math.random(),
-              text: `🎥 ${file.name}${reason ? ` (${reason})` : ''}`,
-              user: user,
-              timestamp: new Date().toISOString(),
-              reactions: [],
-              file: {
-                name: file.name,
-                size: file.size,
-                type: file.type,
-                url: videoUrl
-              }
-            };
-            setChatMessages(prev => [...prev, newMessage]);
-            setTimeout(() => scrollToBottom(), 100);
-            cleanup();
-          };
-          
-          const onMetadataLoaded = () => {
-            if (metadataLoaded) return;
-            metadataLoaded = true;
-            
-            console.log('Video metadata loaded:', {
-              duration: video.duration,
-              width: video.videoWidth,
-              height: video.videoHeight,
-              readyState: video.readyState
-            });
-            
-            if (!video.duration || isNaN(video.duration)) {
-              createFallbackMessage('No duration info');
-              return;
-            }
-            
-            // Try to get thumbnail
-            try {
-              const seekTime = Math.min(video.duration * 0.1, 3); // 10% into video or 3 seconds max
-              console.log('Seeking to time:', seekTime);
-              video.currentTime = seekTime;
-            } catch (error) {
-              console.error('Error seeking video:', error);
-              createFallbackMessage('Thumbnail generation failed');
-            }
-          };
-          
-          const onSeeked = () => {
-            console.log('Video seeked, attempting thumbnail generation...');
-            try {
-              const canvas = document.createElement('canvas');
-              const ctx = canvas.getContext('2d');
-              
-              // Set canvas size based on video or use defaults
-              const targetWidth = 320;
-              const targetHeight = 180;
-              canvas.width = targetWidth;
-              canvas.height = targetHeight;
-              
-              // Try to draw the video frame
-              ctx.drawImage(video, 0, 0, targetWidth, targetHeight);
-              
-              // Test if canvas has content
-              const imageData = ctx.getImageData(0, 0, 1, 1);
-              if (imageData.data.every(val => val === 0)) {
-                console.warn('Canvas is empty, video frame not captured');
-                createFallbackMessage('Thumbnail capture failed');
-                return;
-              }
-              
-              const thumbnail = canvas.toDataURL('image/jpeg', 0.8);
-              const duration = Math.round(video.duration);
-              const durationFormatted = `${Math.floor(duration / 60)}:${(duration % 60).toString().padStart(2, '0')}`;
-              
-              console.log('Successfully created video message with thumbnail');
-              
-              const newMessage = {
-                id: Date.now() + Math.random(),
-                text: `🎥 ${file.name} (${durationFormatted})`,
-                user: user,
-                timestamp: new Date().toISOString(),
-                reactions: [],
-                file: {
-                  name: file.name,
-                  size: file.size,
-                  type: file.type,
-                  url: videoUrl,
-                  thumbnail: thumbnail,
-                  duration: durationFormatted,
-                  width: video.videoWidth,
-                  height: video.videoHeight
-                }
-              };
-              setChatMessages(prev => [...prev, newMessage]);
-              setTimeout(() => scrollToBottom(), 100);
-              cleanup();
-              
-            } catch (error) {
-              console.error('Error generating thumbnail:', error);
-              createFallbackMessage('Thumbnail error');
-            }
-          };
-          
-          const onVideoError = (error) => {
-            console.error('Video loading error:', error, video.error);
-            createFallbackMessage('Loading failed');
-          };
-          
-          // Set up event listeners
-          video.addEventListener('loadedmetadata', onMetadataLoaded);
-          video.addEventListener('error', onVideoError);
-          video.addEventListener('seeked', onSeeked);
-          
-          // Set timeout for loading
-          timeoutId = setTimeout(() => {
-            if (!metadataLoaded) {
-              console.warn('Video loading timeout');
-              createFallbackMessage('Loading timeout');
-            }
-          }, 10000); // 10 second timeout
-          
-          // Start loading
-          console.log('Setting video source...');
-          video.src = videoUrl;
         } else {
-          // Handle other file types
-=======
-    setSettingsModal({ open: true, section: 'profile' });
-  }, []);
-
-  // Enhanced input functions
-
-  // Detect mobile device
-  const isMobileDevice = useCallback(() => {
-    return /Android|webOS|iPhone|iPad|iPod|BlackBerry|IEMobile|Opera Mini/i.test(navigator.userAgent);
-  }, []);
-
-  // Image compression utility for mobile uploads
-  const compressImage = useCallback((file, maxWidth = 1920, maxHeight = 1080, quality = 0.8) => {
-    return new Promise((resolve) => {
-      // If file is already small enough, return as-is
-      if (file.size <= 1024 * 1024) { // 1MB
-        resolve(file);
-        return;
-      }
-
-      const canvas = document.createElement('canvas');
-      const ctx = canvas.getContext('2d');
-      const img = new Image();
-
-      img.onload = () => {
-        // Calculate new dimensions
-        let { width, height } = img;
-        if (width > height) {
-          if (width > maxWidth) {
-            height = (height * maxWidth) / width;
-            width = maxWidth;
-          }
-        } else {
-          if (height > maxHeight) {
-            width = (width * maxHeight) / height;
-            height = maxHeight;
-          }
-        }
-
-        canvas.width = width;
-        canvas.height = height;
-
-        // Draw and compress
-        ctx.drawImage(img, 0, 0, width, height);
-        canvas.toBlob(
-          (blob) => {
-            const compressedFile = new File([blob], file.name, {
-              type: 'image/jpeg',
-              lastModified: Date.now()
-            });
-            resolve(compressedFile);
-          },
-          'image/jpeg',
-          quality
-        );
-      };
-
-      img.src = URL.createObjectURL(file);
-    });
-  }, []);
-
-  // Enhanced file handler with progress and compression
-  const handleEnhancedFileUpload = useCallback(async (files) => {
-    for (let i = 0; i < files.length; i++) {
-      const file = files[i];
-      
-      // Show upload progress
-      setUploadProgress({
-        isUploading: true,
-        fileName: file.name,
-        progress: 0,
-        fileSize: file.size,
-        uploadedSize: 0
-      });
-
-      try {
-        let processedFile = file;
-
-        // Compress images if on mobile and file is large
-        if (file.type.startsWith('image/') && file.type !== 'image/gif' && isMobileDevice()) {
-          processedFile = await compressImage(file);
-          console.log(`Compressed ${file.name} from ${(file.size / 1024).toFixed(1)}KB to ${(processedFile.size / 1024).toFixed(1)}KB`);
-        }
-
-        // Simulate upload progress
-        const progressInterval = setInterval(() => {
-          setUploadProgress(prev => {
-            const newProgress = Math.min(prev.progress + 10, 90);
-            return {
-              ...prev,
-              progress: newProgress,
-              uploadedSize: Math.floor((newProgress / 100) * prev.fileSize)
-            };
-          });
-        }, 100);
-
-        // Process file
-        const reader = new FileReader();
-        reader.onload = (event) => {
-          clearInterval(progressInterval);
-          
-          // Complete upload progress
-          setUploadProgress(prev => ({
-            ...prev,
-            progress: 100,
-            uploadedSize: prev.fileSize
-          }));
-
-          // Determine appropriate emoji and message text
-          let emoji = '📎';
-          let messageText = processedFile.name;
-          
-          if (processedFile.type.startsWith('image/')) {
-            if (processedFile.type === 'image/gif') {
-              emoji = '🎭';
-              messageText = `GIF: ${processedFile.name}`;
-            } else if (processedFile.type === 'image/png') {
-              emoji = '🖼️';
-            } else if (processedFile.type === 'image/jpeg' || processedFile.type === 'image/jpg') {
-              emoji = '📸';
-            } else {
-              emoji = '📷';
-            }
-          } else if (processedFile.type.startsWith('video/')) {
-            emoji = '🎥';
-            messageText = `Video: ${processedFile.name}`;
-          }
-
->>>>>>> 2e815ed9
+          // Handle non-image files
           const newMessage = {
             id: Date.now() + Math.random(),
-            text: `${emoji} ${messageText}`,
+            text: `📎 ${file.name} (${(file.size / 1024).toFixed(1)} KB)`,
             user: user,
             timestamp: new Date().toISOString(),
             reactions: [],
             file: {
-              name: processedFile.name,
-              size: processedFile.size,
-              type: processedFile.type,
-              url: event.target.result,
-              isGif: processedFile.type === 'image/gif',
-              originalSize: file.size !== processedFile.size ? file.size : undefined
+              name: file.name,
+              size: file.size,
+              type: file.type,
+              url: URL.createObjectURL(file) // Create object URL for download
             }
           };
-
           setChatMessages(prev => [...prev, newMessage]);
-          
-          // Hide progress after a short delay
+          // Auto-scroll to the new message
           setTimeout(() => {
-            setUploadProgress({
-              isUploading: false,
-              fileName: '',
-              progress: 0,
-              fileSize: 0,
-              uploadedSize: 0
-            });
             scrollToBottom();
-          }, 1000);
-        };
-
-        reader.onerror = () => {
-          clearInterval(progressInterval);
-          setUploadProgress(prev => ({ ...prev, isUploading: false }));
-          console.error('Error reading file:', processedFile.name);
-        };
-
-        reader.readAsDataURL(processedFile);
-
-      } catch (error) {
-        console.error('Error processing file:', error);
-        setUploadProgress(prev => ({ ...prev, isUploading: false }));
-      }
+          }, 100);
+        }
+      });
+      
+      // Reset file input
+      e.target.value = '';
     }
-  }, [user, scrollToBottom, compressImage, isMobileDevice]);
-
-  // Update file change handler to use enhanced upload
-  const handleFileChange = useCallback((e) => {
-    const files = e.target.files;
-    if (files && files.length > 0) {
-      handleEnhancedFileUpload(Array.from(files));
-      e.target.value = ''; // Reset input
-    }
-  }, [handleEnhancedFileUpload]);
-
-  // Specific GIF upload handler
-  const handleGifUpload = useCallback(() => {
-    const input = document.createElement('input');
-    input.type = 'file';
-    input.accept = 'image/gif';
-    input.multiple = true;
-    input.onchange = (e) => {
-      // eslint-disable-next-line no-use-before-define
-      handleFileChange(e);
-    };
-    input.click();
-    // eslint-disable-next-line no-use-before-define
-  }, [handleFileChange]);
-
-  // Mobile upload handlers
-  const handleMobileCameraPhoto = useCallback(() => {
-    mobileCameraPhotoRef.current?.click();
-  }, []);
-
-  const handleMobileCameraVideo = useCallback(() => {
-    mobileCameraVideoRef.current?.click();
-  }, []);
-
-  const handleMobileGallery = useCallback(() => {
-    mobileGalleryRef.current?.click();
-  }, []);
-
-  // Mobile upload menu handler
-  const handleMobileUploadMenu = useCallback(() => {
-    setShowMobileUploadMenu(true);
-    setShowEmojiPicker(false);
-    setShowGifPicker(false);
-  }, []);
-
-  const handleMobileUploadAction = useCallback((action) => {
-    setShowMobileUploadMenu(false);
-    switch (action) {
-      case 'camera-photo':
-        handleMobileCameraPhoto();
-        break;
-      case 'camera-video':
-        handleMobileCameraVideo();
-        break;
-      case 'gallery':
-        handleMobileGallery();
-        break;
-      case 'files':
-        fileInputRef.current?.click();
-        break;
-      case 'gif':
-        setShowGifPicker(true);
-        break;
-      default:
-        break;
-    }
-  }, [handleMobileCameraPhoto, handleMobileCameraVideo, handleMobileGallery]);
-
-  // GIF picker handlers
-  const handleShowGifPicker = useCallback(() => {
-    setShowGifPicker(true);
-    setShowEmojiPicker(false);
-  }, []);
-
-  const handleGifSelect = useCallback((gifData) => {
-    const newMessage = {
-      id: Date.now() + Math.random(),
-      text: `🎭 GIF: ${gifData.name}`,
-      user: user,
-      timestamp: new Date().toISOString(),
-      reactions: [],
-      file: {
-        name: gifData.name,
-        size: gifData.size,
-        type: gifData.type,
-        url: gifData.url,
-        isGif: true
-      }
-    };
-    setChatMessages(prev => [...prev, newMessage]);
-    setTimeout(() => {
-      scrollToBottom();
-    }, 100);
   }, [user, scrollToBottom]);
 
   // Handle adding reactions to messages
@@ -1297,68 +776,41 @@
             {!sidebarCollapsed && <h4>Recent Conversations</h4>}
           </div>
           <div className="conversations-list">
-            {filteredConversations.map(conv => {
-              const convColor = getUserColor(conv.id.toString());
-              return (
-                <div 
-                  key={conv.id} 
-                  className={`conversation-item enhanced ${selectedConversation === conv.id ? 'active' : ''}`}
-                  onClick={() => handleConversationSelect(conv.id)}
-                  style={{
-                    borderLeftColor: selectedConversation === conv.id ? convColor.border : 'transparent',
-                    borderLeftWidth: '3px',
-                    borderLeftStyle: 'solid'
-                  }}
-                >
-                  <div className="conversation-avatar">
-                    <img 
-                      src={conv.avatar || `https://ui-avatars.com/api/?name=${conv.name}&background=random&size=40`}
-                      alt={conv.name}
-                    />
-                    {conv.isOnline && <div className="online-dot"></div>}
-                    {conv.unreadCount > 0 && <div className="unread-badge">{conv.unreadCount}</div>}
-                  </div>
-                  {!sidebarCollapsed && (
-                    <div className="conversation-details">
-                      <div className="conversation-header">
-                        <h5 
-                          className="conversation-name"
-<<<<<<< HEAD
-                          style={{ 
-=======
-                          style={{
->>>>>>> 2e815ed9
-                            color: selectedConversation === conv.id ? convColor.accent : 'inherit'
-                          }}
-                        >
-                          {conv.name}
-                        </h5>
-                        <span className="conversation-time">{conv.lastMessageTime || '2m'}</span>
+            {filteredConversations.map(conv => (
+              <div 
+                key={conv.id} 
+                className={`conversation-item enhanced ${selectedConversation === conv.id ? 'active' : ''}`}
+                onClick={() => handleConversationSelect(conv.id)}
+              >
+                <div className="conversation-avatar">
+                  <img 
+                    src={conv.avatar || `https://ui-avatars.com/api/?name=${conv.name}&background=random&size=40`}
+                    alt={conv.name}
+                  />
+                  {conv.isOnline && <div className="online-dot"></div>}
+                  {conv.unreadCount > 0 && <div className="unread-badge">{conv.unreadCount}</div>}
+                </div>
+                {!sidebarCollapsed && (
+                  <div className="conversation-details">
+                    <div className="conversation-header">
+                      <h5 className="conversation-name">{conv.name}</h5>
+                      <span className="conversation-time">{conv.lastMessageTime || '2m'}</span>
+                    </div>
+                    <div className="conversation-preview">
+                      <p className="last-message">{conv.lastMessage || 'Hey there! How are you doing?'}</p>
+                      <div className="conversation-meta">
+                        {conv.isPinned && <span className="pin-icon">📌</span>}
+                        {conv.isMuted && <span className="mute-icon">🔇</span>}
+                        {conv.messageStatus && <span className={`message-status ${conv.messageStatus}`}>✓</span>}
                       </div>
-                      <div className="conversation-preview">
-                        <p className="last-message">{conv.lastMessage || 'Hey there! How are you doing?'}</p>
-                        <div className="conversation-meta">
-                          {conv.isPinned && <span className="pin-icon">📌</span>}
-                          {conv.isMuted && <span className="mute-icon">🔇</span>}
-<<<<<<< HEAD
-                          {conv.messageStatus && <span className={`message-status ${conv.messageStatus}`}>✓</span>}
-                        </div>
-=======
-                        {conv.messageStatus && <span className={`message-status ${conv.messageStatus}`}>✓</span>}
->>>>>>> 2e815ed9
-                      </div>
+                    </div>
                   </div>
                 )}
                 {sidebarCollapsed && conv.unreadCount > 0 && (
                   <div className="collapsed-unread-indicator"></div>
                 )}
               </div>
-<<<<<<< HEAD
-              );
-=======
-            );
->>>>>>> 2e815ed9
-            })}
+            ))}
           </div>
         </div>
 
@@ -1455,136 +907,29 @@
 
         {/* Messages */}
         <div className="pro-message-list" ref={messagesContainerRef}>
-<<<<<<< HEAD
-          {chatMessages.map(message => {
-            const userColor = getUserColor(message.user.id);
-            return (
-              <div key={message.id} className="pro-message-blurb" data-message-id={message.id}>
-                <div className="message-avatar">
-                  <img 
-                    src={message.user.avatar || `https://images.unsplash.com/photo-1535713875002-d1d0cf377fde?w=32&h=32&fit=crop&crop=face`}
-                    alt={message.user.name}
-                    onClick={() => handleViewUserProfile(message.user.id, message.user.name)}
-                    style={{
-                      border: `2px solid ${userColor.border}`,
-                      borderRadius: '50%'
-                    }}
-                  />
+          {chatMessages.map(message => (
+            <div key={message.id} className="pro-message-blurb" data-message-id={message.id}>
+              <div className="message-avatar">
+                <img 
+                  src={message.user.avatar || `https://images.unsplash.com/photo-1535713875002-d1d0cf377fde?w=32&h=32&fit=crop&crop=face`}
+                  alt={message.user.name}
+                  onClick={() => handleViewUserProfile(message.user.id, message.user.name)}
+                />
+              </div>
+              <div className="message-content" onClick={() => handleMessageClick(message.id)}>
+                <div className="message-header">
+                  <span className="user-name">{message.user.name}</span>
+                  <span className="timestamp">
+                    {new Date(message.timestamp).toLocaleTimeString()}
+                  </span>
                 </div>
-=======
-          {chatMessages.map((message, index) => {
-            const userColor = getUserColor(message.user.id);
-            const isCurrentUser = message.user.id === user?.id;
-            return (
-              <div 
-                key={message.id} 
-                className={`pro-message-blurb message-enhanced ${isCurrentUser ? 'current-user-message' : 'other-user-message'}`}
-                data-message-id={message.id}
-                data-length={getMessageLengthCategory(message.text)}
-                data-message-type={isCurrentUser ? 'current-user' : 'other-user'}
-                style={{
-                  '--message-index': index,
-                  animationDelay: `${Math.min(index * 0.1, 1)}s`
-                }}
-              >
-                <div className="message-avatar-container">
-                  <div className="message-avatar">
-                    <img 
-                      src={message.user.avatar || `https://images.unsplash.com/photo-1535713875002-d1d0cf377fde?w=32&h=32&fit=crop&crop=face`}
-                      alt={message.user.name}
-                      onClick={() => handleViewUserProfile(message.user.id, message.user.name)}
-                      style={{
-                        border: `2px solid ${userColor.border}`,
-                        borderRadius: '50%'
-                      }}
-                    />
-                    <div className="avatar-status-ring"></div>
-                  </div>
-                </div>
-                <div 
-                  className="message-content" 
-                  onClick={() => handleMessageClick(message.id)}
-                  style={{
-                    backgroundColor: userColor.bg,
-                    ...(isCurrentUser ? {
-                      borderLeftColor: userColor.border,
-                      borderLeftWidth: '3px',
-                      borderLeftStyle: 'solid'
-                    } : {
-                      borderRightColor: userColor.border,
-                      borderRightWidth: '3px',
-                      borderRightStyle: 'solid'
-                    })
-                  }}
-                >
-                  <div className="message-header">
-                    <div className="user-info">
-                      <div
-                        className="user-color-dot"
-                        style={{
-                          backgroundColor: userColor.border,
-                          width: '8px',
-                          height: '8px',
-                          borderRadius: '50%',
-                          display: 'inline-block',
-                          marginRight: '6px'
-                        }}
-                      ></div>
-                      <span
-                        className="user-name"
-                        style={{ color: userColor.accent }}
-                      >
-                        {message.user.name}
-                      </span>
-                    </div>
-                    <span className="timestamp">
-                      {new Date(message.timestamp).toLocaleTimeString()}
-                    </span>
-                  </div>
                 
                 {/* Message Text */}
->>>>>>> 2e815ed9
                 <div 
-                  className="message-content" 
-                  onClick={() => handleMessageClick(message.id)}
-                  style={{
-                    backgroundColor: userColor.bg,
-                    borderLeftColor: userColor.border,
-                    borderLeftWidth: '3px',
-                    borderLeftStyle: 'solid'
-                  }}
+                  className="message-text" 
+                  data-length={getMessageLengthCategory(message.text)}
                 >
-                  <div className="message-header">
-                    <div className="user-info">
-                      <div 
-                        className="user-color-dot"
-                        style={{
-                          backgroundColor: userColor.border,
-                          width: '8px',
-                          height: '8px',
-                          borderRadius: '50%',
-                          display: 'inline-block',
-                          marginRight: '6px'
-                        }}
-                      ></div>
-                      <span 
-                        className="user-name"
-                        style={{ color: userColor.accent }}
-                      >
-                        {message.user.name}
-                      </span>
-                    </div>
-                    <span className="timestamp">
-                      {new Date(message.timestamp).toLocaleTimeString()}
-                    </span>
-                  </div>
-                  
-                  {/* Message Text */}
-                  <div 
-                    className="message-text" 
-                    data-length={getMessageLengthCategory(message.text)}
-                  >
-                    {message.text}
+                  {message.text}
                 </div>
                 
                 {/* File/Image Display */}
@@ -2097,83 +1442,6 @@
           </div>
         </div>
       )}
-
-<<<<<<< HEAD
-      {/* Settings Modal */}
-      <SettingsModal
-        isOpen={showSettingsModal}
-        onClose={() => setShowSettingsModal(false)}
-        user={user}
-        onSaveProfile={handleSaveProfile}
-        darkMode={darkMode}
-      />
-=======
-      {/* GIF Picker */}
-      <GifPicker
-        isOpen={showGifPicker}
-        onGifSelect={handleGifSelect}
-        onClose={() => setShowGifPicker(false)}
-      />
-
-      {/* Mobile Upload Menu */}
-      {showMobileUploadMenu && (
-        <div className="mobile-upload-overlay">
-          <div className="mobile-upload-menu">
-            <div className="mobile-upload-header">
-              <h3>Upload Options</h3>
-              <button 
-                className="close-btn" 
-                onClick={() => setShowMobileUploadMenu(false)}
-              >
-                ×
-              </button>
-            </div>
-            <div className="mobile-upload-options">
-              <button 
-                className="mobile-upload-option"
-                onClick={() => handleMobileUploadAction('camera-photo')}
-              >
-                <span className="option-icon">📷</span>
-                <span className="option-text">Take Photo</span>
-                <span className="option-desc">Use camera to take a photo</span>
-              </button>
-              <button 
-                className="mobile-upload-option"
-                onClick={() => handleMobileUploadAction('camera-video')}
-              >
-                <span className="option-icon">🎥</span>
-                <span className="option-text">Record Video</span>
-                <span className="option-desc">Use camera to record video</span>
-              </button>
-              <button 
-                className="mobile-upload-option"
-                onClick={() => handleMobileUploadAction('gallery')}
-              >
-                <span className="option-icon">🖼️</span>
-                <span className="option-text">Photo Library</span>
-                <span className="option-desc">Choose from your photos/videos</span>
-              </button>
-              <button 
-                className="mobile-upload-option"
-                onClick={() => handleMobileUploadAction('gif')}
-              >
-                <span className="option-icon">🎭</span>
-                <span className="option-text">GIF Library</span>
-                <span className="option-desc">Choose from GIF collection</span>
-              </button>
-              <button 
-                className="mobile-upload-option"
-                onClick={() => handleMobileUploadAction('files')}
-              >
-                <span className="option-icon">📁</span>
-                <span className="option-text">Browse Files</span>
-                <span className="option-desc">Upload documents and other files</span>
-              </button>
-            </div>
-          </div>
-        </div>
-      )}
->>>>>>> 2e815ed9
     </div>
   );
 };
