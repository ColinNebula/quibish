--- conflicted
+++ resolved
@@ -281,28 +281,6 @@
   background: rgba(245, 158, 11, 0.1);
   border-color: rgba(245, 158, 11, 0.3);
 }
-<<<<<<< HEAD
-
-.logout-btn {
-  background: rgba(248, 113, 113, 0.1);
-  border-color: rgba(248, 113, 113, 0.3);
-  transition: all 0.3s ease;
-}
-
-.logout-btn:hover {
-  background: rgba(248, 113, 113, 0.2);
-  border-color: rgba(248, 113, 113, 0.5);
-  transform: translateY(-1px);
-  box-shadow: 0 4px 8px rgba(248, 113, 113, 0.2);
-}
-
-.logout-btn:active {
-  transform: translateY(0);
-  box-shadow: 0 2px 4px rgba(248, 113, 113, 0.2);
-}
-
-=======
->>>>>>> 2e815ed9
 /* Header Menu */
 .header-menu {
   position: relative;
@@ -2374,61 +2352,6 @@
   background: rgba(34, 197, 94, 0.15);
   transform: translateY(-1px);
 }
-<<<<<<< HEAD
-
-/* Video Attachment Styling */
-.video-attachment {
-  margin-top: 8px;
-  border-radius: 12px;
-  overflow: hidden;
-  max-width: 100%;
-  background: rgba(0, 0, 0, 0.1);
-  border: 1px solid rgba(255, 255, 255, 0.1);
-  transition: all 0.3s ease;
-}
-
-.video-attachment:hover {
-  transform: translateY(-2px);
-  box-shadow: 0 8px 25px rgba(0, 0, 0, 0.2);
-  border-color: rgba(59, 130, 246, 0.3);
-}
-
-.video-container {
-  position: relative;
-  display: block;
-}
-
-.video-container video {
-  display: block;
-  width: 100%;
-  height: auto;
-  background: #000;
-}
-
-.video-duration-badge {
-  position: absolute;
-  bottom: 8px;
-  right: 8px;
-  background: rgba(0, 0, 0, 0.8);
-  color: white;
-  padding: 4px 8px;
-  border-radius: 4px;
-  font-size: 12px;
-  font-weight: 500;
-  backdrop-filter: blur(4px);
-}
-
-.video-caption {
-  padding: 8px 12px;
-  font-size: 12px;
-  color: rgba(255, 255, 255, 0.7);
-  background: rgba(0, 0, 0, 0.1);
-  backdrop-filter: blur(10px);
-  border-top: 1px solid rgba(255, 255, 255, 0.1);
-}
-
-=======
->>>>>>> 2e815ed9
 .voice-icon {
   font-size: 20px;
   width: 36px;
