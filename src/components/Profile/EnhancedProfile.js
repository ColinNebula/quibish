import React, { useState, useEffect, useRef } from 'react';
import './EnhancedProfile.css';
import { authService } from '../../services/apiClient';

const EnhancedProfile = ({ user, onClose, onUpdate, darkMode = false }) => {
  // Enhanced form state with more fields
  const [formData, setFormData] = useState({
    // Basic Information
    username: user?.username || '',
    email: user?.email || '',
    name: user?.name || '',
    displayName: user?.displayName || '',
    bio: user?.bio || '',
    
    // Contact Information
    phone: user?.phone || '',
    location: user?.location || '',
    website: user?.website || '',
    company: user?.company || '',
    jobTitle: user?.jobTitle || '',
    
    // Social Links
    twitter: user?.socialLinks?.twitter || '',
    linkedin: user?.socialLinks?.linkedin || '',
    github: user?.socialLinks?.github || '',
    
    // Preferences
    theme: user?.theme || 'light',
    language: user?.language || 'en',
    timezone: user?.timezone || Intl.DateTimeFormat().resolvedOptions().timeZone,
    notifications: {
      email: user?.notifications?.email !== false,
      push: user?.notifications?.push !== false,
      mentions: user?.notifications?.mentions !== false,
      messages: user?.notifications?.messages !== false,
    },
    
    // Privacy Settings
    profileVisibility: user?.privacy?.profileVisibility || 'public',
    showOnlineStatus: user?.privacy?.showOnlineStatus !== false,
    allowDirectMessages: user?.privacy?.allowDirectMessages !== false,
    
    // Avatar and appearance
    avatar: user?.avatar || null,
    avatarColor: user?.avatarColor || '#6366f1',
    statusMessage: user?.statusMessage || '',
  });

  const [activeTab, setActiveTab] = useState('profile');
  const [avatarPreview, setAvatarPreview] = useState(user?.avatar || null);
  const [loading, setLoading] = useState(false);
  const [error, setError] = useState(null);
  const [success, setSuccess] = useState(null);
  const [unsavedChanges, setUnsavedChanges] = useState(false);
  
  // Password change state
  const [passwordData, setPasswordData] = useState({
    currentPassword: '',
    newPassword: '',
    confirmPassword: ''
  });

  const fileInputRef = useRef(null);

  // Track changes to show unsaved indicator
  useEffect(() => {
    const hasChanges = JSON.stringify(formData) !== JSON.stringify({
      username: user?.username || '',
      email: user?.email || '',
      name: user?.name || '',
      // ... compare with original user data
    });
    setUnsavedChanges(hasChanges);
  }, [formData, user]);

  // Handle input changes
  const handleChange = (e) => {
    const { name, value, type, checked } = e.target;
    
    if (name.includes('.')) {
      // Handle nested properties (e.g., notifications.email)
      const [parent, child] = name.split('.');
      setFormData(prev => ({
        ...prev,
        [parent]: {
          ...prev[parent],
          [child]: type === 'checkbox' ? checked : value
        }
      }));
    } else {
      setFormData(prev => ({
        ...prev,
        [name]: type === 'checkbox' ? checked : value
      }));
    }
  };

  // Handle avatar upload
  const handleAvatarChange = async (e) => {
    const file = e.target.files[0];
    if (!file) return;

    // Validate file size (max 5MB)
    if (file.size > 5 * 1024 * 1024) {
      setError('Avatar file size must be less than 5MB');
      return;
    }

    // Validate file type
    if (!file.type.startsWith('image/')) {
      setError('Please select a valid image file');
      return;
    }

    // Set loading state for avatar upload
    setLoading(true);
    setError(null);

    try {
      // Create preview first
      const reader = new FileReader();
      reader.onloadend = () => {
        setAvatarPreview(reader.result);
      };
      reader.readAsDataURL(file);

      // Upload avatar to server
      const result = await authService.uploadAvatar(file);
      
      if (result.success) {
        // Update form data with the server URL
        setFormData(prev => ({ ...prev, avatar: result.avatarUrl }));
        setSuccess('Avatar uploaded successfully!');
        
        // Update user data in storage
        const currentUser = authService.getUser();
        if (currentUser) {
          const updatedUser = { ...currentUser, avatar: result.avatarUrl };
          const token = authService.getToken();
          authService.saveUserSession(updatedUser, token, true);
        }
      } else {
        throw new Error(result.error || 'Upload failed');
      }
    } catch (error) {
      console.error('Avatar upload error:', error);
      setError(`Failed to upload avatar: ${error.message}`);
      // Reset preview on error
      setAvatarPreview(user?.avatar || null);
    } finally {
      setLoading(false);
    }
  };

  // Remove avatar
  const removeAvatar = async () => {
    setLoading(true);
    setError(null);

    try {
      // Call remove avatar API
      await authService.removeAvatar();
      
      // Clear preview and form data
      setAvatarPreview(null);
      setFormData(prev => ({ ...prev, avatar: null }));
      
      // Clear file input
      if (fileInputRef.current) {
        fileInputRef.current.value = '';
      }

      // Update user data in storage
      const currentUser = authService.getUser();
      if (currentUser) {
        const updatedUser = { ...currentUser, avatar: null };
        const token = authService.getToken();
        authService.saveUserSession(updatedUser, token, true);
      }

      setSuccess('Avatar removed successfully!');
    } catch (error) {
      console.error('Remove avatar error:', error);
      setError(`Failed to remove avatar: ${error.message}`);
    } finally {
      setLoading(false);
    }
  };

  // Save profile changes
  const handleSaveProfile = async (e) => {
    e.preventDefault();
    console.log('Save Profile Button Clicked!');
    console.log('Current user prop:', user);
    console.log('FormData state:', formData);
    
    setLoading(true);
    setError(null);
    setSuccess(null);

    try {
<<<<<<< HEAD
=======
      // Debug: Check what tokens are available
      const authToken = localStorage.getItem('authToken');
      const token = localStorage.getItem('token');
      const sessionAuthToken = sessionStorage.getItem('authToken');
      const sessionToken = sessionStorage.getItem('token');
      const currentUser = localStorage.getItem('user') || sessionStorage.getItem('user');
      
      console.log('Profile Save Debug - Available tokens:', {
        authToken: authToken ? 'present' : 'missing',
        token: token ? 'present' : 'missing',
        sessionAuthToken: sessionAuthToken ? 'present' : 'missing',
        sessionToken: sessionToken ? 'present' : 'missing',
        currentUser: currentUser ? 'present' : 'missing'
      });

      // Check if we have any token at all
      const hasToken = authToken || token || sessionAuthToken || sessionToken;
      if (!hasToken) {
        throw new Error('No authentication token found. Please log in again.');
      }

>>>>>>> 86e84f1d
      // Prepare update data (exclude avatar since it's handled separately)
      const updateData = {
        name: formData.name,
        displayName: formData.displayName,
        bio: formData.bio,
        phone: formData.phone,
        location: formData.location,
        website: formData.website,
        company: formData.company,
        jobTitle: formData.jobTitle,
        statusMessage: formData.statusMessage,
        avatarColor: formData.avatarColor,
        socialLinks: {
          twitter: formData.twitter,
          linkedin: formData.linkedin,
          github: formData.github,
          instagram: formData.instagram,
          facebook: formData.facebook,
          youtube: formData.youtube,
          website: formData.socialWebsite
        }
      };

      console.log('Profile Save Debug - Update data:', updateData);

      // Update profile via API
      const response = await authService.updateProfile(updateData);
      
      console.log('Profile Save Debug - API response:', response);
      
      if (response.success) {
        setSuccess('Profile updated successfully!');
        setUnsavedChanges(false);
        
        // Notify parent component
        if (onUpdate) {
          onUpdate(response.user);
        }
      }

    } catch (err) {
      console.error('Profile update error details:', {
        error: err,
        message: err.message,
        stack: err.stack,
        response: err.response?.data
      });
      setError(err.message || 'Failed to update profile');
    } finally {
      setLoading(false);
    }
  };

  // Save preferences
  const handleSavePreferences = async (e) => {
    e.preventDefault();
    setLoading(true);
    setError(null);
    setSuccess(null);

    try {
      const preferencesData = {
        theme: formData.theme,
        language: formData.language,
        timezone: formData.timezone,
        notifications: formData.notifications,
        privacy: {
          profileVisibility: formData.profileVisibility,
          showOnlineStatus: formData.showOnlineStatus,
          allowDirectMessages: formData.allowDirectMessages,
          lastSeenVisibility: formData.lastSeenVisibility || 'everyone',
          onlineStatusVisibility: formData.onlineStatusVisibility || 'everyone',
          phoneVisibility: formData.phoneVisibility || 'contacts',
          emailVisibility: formData.emailVisibility || 'contacts',
          locationVisibility: formData.locationVisibility || 'contacts'
        }
      };

      const response = await authService.updateCurrentUserPreferences(preferencesData);
      
      if (response.success) {
        setSuccess('Preferences updated successfully!');
        setUnsavedChanges(false);
        
        if (onUpdate) {
          onUpdate(response.user);
        }
      }

    } catch (err) {
      console.error('Preferences update error:', err);
      setError(err.message || 'Failed to update preferences');
    } finally {
      setLoading(false);
    }
  };

  // Change password
  const handlePasswordChange = async (e) => {
    e.preventDefault();
    
    if (passwordData.newPassword !== passwordData.confirmPassword) {
      setError('New passwords do not match');
      return;
    }

    if (passwordData.newPassword.length < 8) {
      setError('Password must be at least 8 characters long');
      return;
    }

    setLoading(true);
    setError(null);
    setSuccess(null);

    try {
      const response = await authService.changeCurrentUserPassword(
        passwordData.currentPassword, 
        passwordData.newPassword
      );
      
      if (response.success) {
        setSuccess('Password changed successfully!');
        setPasswordData({
          currentPassword: '',
          newPassword: '',
          confirmPassword: ''
        });
      }

    } catch (err) {
      console.error('Password change error:', err);
      setError(err.message || 'Failed to change password');
    } finally {
      setLoading(false);
    }
  };

  // Get user initials for avatar placeholder
  const getInitials = (name) => {
    return name
      ?.split(' ')
      .map(part => part.charAt(0))
      .join('')
      .substring(0, 2)
      .toUpperCase() || 'U';
  };

  return (
    <div className={`enhanced-profile ${darkMode ? 'dark' : ''}`}>
      <div className="profile-header">
        <h2>Account Settings</h2>
        {unsavedChanges && <span className="unsaved-indicator">Unsaved changes</span>}
        <button className="close-button" onClick={onClose}>
          <svg width="24" height="24" viewBox="0 0 24 24" fill="none" stroke="currentColor" strokeWidth="2">
            <line x1="18" y1="6" x2="6" y2="18"></line>
            <line x1="6" y1="6" x2="18" y2="18"></line>
          </svg>
        </button>
      </div>

      {/* Enhanced Tab Navigation */}
      <div className="profile-tabs">
        <button 
          className={`tab-button ${activeTab === 'profile' ? 'active' : ''}`}
          onClick={() => setActiveTab('profile')}
        >
          <svg width="16" height="16" viewBox="0 0 24 24" fill="none" stroke="currentColor" strokeWidth="2">
            <path d="M20 21v-2a4 4 0 0 0-4-4H8a4 4 0 0 0-4 4v2"></path>
            <circle cx="12" cy="7" r="4"></circle>
          </svg>
          Profile
        </button>
        <button 
          className={`tab-button ${activeTab === 'preferences' ? 'active' : ''}`}
          onClick={() => setActiveTab('preferences')}
        >
          <svg width="16" height="16" viewBox="0 0 24 24" fill="none" stroke="currentColor" strokeWidth="2">
            <circle cx="12" cy="12" r="3"></circle>
            <path d="M19.4 15a1.65 1.65 0 0 0 .33 1.82l.06.06a2 2 0 0 1 0 2.83 2 2 0 0 1-2.83 0l-.06-.06a1.65 1.65 0 0 0-1.82-.33 1.65 1.65 0 0 0-1 1.51V21a2 2 0 0 1-2 2 2 2 0 0 1-2-2v-.09A1.65 1.65 0 0 0 9 19.4a1.65 1.65 0 0 0-1.82.33l-.06.06a2 2 0 0 1-2.83 0 2 2 0 0 1 0-2.83l.06-.06a1.65 1.65 0 0 0 .33-1.82 1.65 1.65 0 0 0-1.51-1H3a2 2 0 0 1-2-2 2 2 0 0 1 2-2h.09A1.65 1.65 0 0 0 4.6 9a1.65 1.65 0 0 0-.33-1.82l-.06-.06a2 2 0 0 1 0-2.83 2 2 0 0 1 2.83 0l.06.06a1.65 1.65 0 0 0 1.82.33H9a1.65 1.65 0 0 0 1-1.51V3a2 2 0 0 1 2-2 2 2 0 0 1 2 2v.09a1.65 1.65 0 0 0 1 1.51 1.65 1.65 0 0 0 1.82-.33l.06-.06a2 2 0 0 1 2.83 0 2 2 0 0 1 0 2.83l-.06.06a1.65 1.65 0 0 0-.33 1.82V9a1.65 1.65 0 0 0 1.51 1H21a2 2 0 0 1 2 2 2 2 0 0 1-2 2h-.09a1.65 1.65 0 0 0-1.51 1z"></path>
          </svg>
          Preferences
        </button>
        <button 
          className={`tab-button ${activeTab === 'security' ? 'active' : ''}`}
          onClick={() => setActiveTab('security')}
        >
          <svg width="16" height="16" viewBox="0 0 24 24" fill="none" stroke="currentColor" strokeWidth="2">
            <rect x="3" y="11" width="18" height="11" rx="2" ry="2"></rect>
            <circle cx="12" cy="16" r="1"></circle>
            <path d="M7 11V7a5 5 0 0 1 10 0v4"></path>
          </svg>
          Security
        </button>
      </div>

      {/* Status Messages */}
      {error && <div className="profile-error">{error}</div>}
      {success && <div className="profile-success">{success}</div>}

      {/* Profile Tab Content */}
      {activeTab === 'profile' && (
        <form className="profile-form" onSubmit={handleSaveProfile}>
          {/* Avatar Section */}
          <div className="form-section">
            <h3>Profile Picture</h3>
            <div className="avatar-section">
              <div className="avatar-container">
                {avatarPreview ? (
                  <img src={avatarPreview} alt="Profile" className="avatar-preview" />
                ) : (
                  <div 
                    className="avatar-placeholder" 
                    style={{ backgroundColor: formData.avatarColor }}
                  >
                    {getInitials(formData.name)}
                  </div>
                )}
              </div>
              <div className="avatar-controls">
                <label className={`upload-button ${loading ? 'loading' : ''}`}>
                  <input 
                    type="file" 
                    accept="image/*" 
                    onChange={handleAvatarChange}
                    ref={fileInputRef}
                    hidden 
                    disabled={loading}
                  />
                  {loading ? 'Uploading...' : 'Upload Photo'}
                </label>
                {avatarPreview && (
                  <button 
                    type="button" 
                    className="remove-button" 
                    onClick={removeAvatar}
                    disabled={loading}
                  >
                    {loading ? 'Removing...' : 'Remove'}
                  </button>
                )}
                <div className="avatar-color-picker">
                  <label>Avatar Color:</label>
                  <input
                    type="color"
                    value={formData.avatarColor}
                    onChange={(e) => setFormData(prev => ({ ...prev, avatarColor: e.target.value }))}
                  />
                </div>
              </div>
            </div>
          </div>

          {/* Basic Information */}
          <div className="form-section">
            <h3>Basic Information</h3>
            <div className="form-grid">
              <div className="form-group">
                <label htmlFor="name">Full Name *</label>
                <input
                  id="name"
                  name="name"
                  type="text"
                  value={formData.name}
                  onChange={handleChange}
                  required
                />
              </div>
              <div className="form-group">
                <label htmlFor="displayName">Display Name</label>
                <input
                  id="displayName"
                  name="displayName"
                  type="text"
                  value={formData.displayName}
                  onChange={handleChange}
                  placeholder="How others see you"
                />
              </div>
              <div className="form-group">
                <label htmlFor="email">Email Address *</label>
                <input
                  id="email"
                  name="email"
                  type="email"
                  value={formData.email}
                  onChange={handleChange}
                  required
                />
              </div>
              <div className="form-group">
                <label htmlFor="phone">Phone Number</label>
                <input
                  id="phone"
                  name="phone"
                  type="tel"
                  value={formData.phone}
                  onChange={handleChange}
                />
              </div>
            </div>
          </div>

          {/* Status and Bio */}
          <div className="form-section">
            <h3>About</h3>
            <div className="form-group">
              <label htmlFor="statusMessage">Status Message</label>
              <input
                id="statusMessage"
                name="statusMessage"
                type="text"
                value={formData.statusMessage}
                onChange={handleChange}
                placeholder="What's on your mind?"
                maxLength="100"
              />
            </div>
            <div className="form-group">
              <label htmlFor="bio">Bio</label>
              <textarea
                id="bio"
                name="bio"
                value={formData.bio}
                onChange={handleChange}
                rows="4"
                placeholder="Tell us about yourself..."
                maxLength="500"
              />
              <div className="char-count">{formData.bio.length}/500</div>
            </div>
          </div>

          {/* Professional Information */}
          <div className="form-section">
            <h3>Professional Information</h3>
            <div className="form-grid">
              <div className="form-group">
                <label htmlFor="company">Company</label>
                <input
                  id="company"
                  name="company"
                  type="text"
                  value={formData.company}
                  onChange={handleChange}
                />
              </div>
              <div className="form-group">
                <label htmlFor="jobTitle">Job Title</label>
                <input
                  id="jobTitle"
                  name="jobTitle"
                  type="text"
                  value={formData.jobTitle}
                  onChange={handleChange}
                />
              </div>
              <div className="form-group">
                <label htmlFor="location">Location</label>
                <input
                  id="location"
                  name="location"
                  type="text"
                  value={formData.location}
                  onChange={handleChange}
                  placeholder="City, Country"
                />
              </div>
              <div className="form-group">
                <label htmlFor="website">Website</label>
                <input
                  id="website"
                  name="website"
                  type="url"
                  value={formData.website}
                  onChange={handleChange}
                  placeholder="https://yourwebsite.com"
                />
              </div>
            </div>
          </div>

          {/* Social Links */}
          <div className="form-section">
            <h3>Social Links</h3>
            <div className="form-grid">
              <div className="form-group">
                <label htmlFor="twitter">Twitter</label>
                <input
                  id="twitter"
                  name="twitter"
                  type="text"
                  value={formData.twitter}
                  onChange={handleChange}
                  placeholder="@username"
                />
              </div>
              <div className="form-group">
                <label htmlFor="linkedin">LinkedIn</label>
                <input
                  id="linkedin"
                  name="linkedin"
                  type="url"
                  value={formData.linkedin}
                  onChange={handleChange}
                  placeholder="https://linkedin.com/in/username"
                />
              </div>
              <div className="form-group">
                <label htmlFor="github">GitHub</label>
                <input
                  id="github"
                  name="github"
                  type="text"
                  value={formData.github}
                  onChange={handleChange}
                  placeholder="username"
                />
              </div>
            </div>
          </div>

          <div className="form-actions">
            <button 
              type="submit" 
              className="save-button" 
              disabled={loading}
              onClick={(e) => {
                console.log('Save button clicked directly!');
                // Don't prevent default here, let the form submit handle it
              }}
            >
              {loading ? 'Saving...' : 'Save Profile'}
            </button>
          </div>
        </form>
      )}

      {/* Preferences Tab Content */}
      {activeTab === 'preferences' && (
        <form className="profile-form" onSubmit={handleSavePreferences}>
          {/* Appearance */}
          <div className="form-section">
            <h3>Appearance</h3>
            <div className="form-grid">
              <div className="form-group">
                <label htmlFor="theme">Theme</label>
                <select
                  id="theme"
                  name="theme"
                  value={formData.theme}
                  onChange={handleChange}
                >
                  <option value="light">Light</option>
                  <option value="dark">Dark</option>
                  <option value="system">System Default</option>
                </select>
              </div>
              <div className="form-group">
                <label htmlFor="language">Language</label>
                <select
                  id="language"
                  name="language"
                  value={formData.language}
                  onChange={handleChange}
                >
                  <option value="en">English</option>
                  <option value="es">Español</option>
                  <option value="fr">Français</option>
                  <option value="de">Deutsch</option>
                  <option value="pt">Português</option>
                  <option value="zh">中文</option>
                  <option value="ja">日本語</option>
                </select>
              </div>
              <div className="form-group">
                <label htmlFor="timezone">Timezone</label>
                <select
                  id="timezone"
                  name="timezone"
                  value={formData.timezone}
                  onChange={handleChange}
                >
                  <option value="America/New_York">Eastern Time</option>
                  <option value="America/Chicago">Central Time</option>
                  <option value="America/Denver">Mountain Time</option>
                  <option value="America/Los_Angeles">Pacific Time</option>
                  <option value="Europe/London">GMT</option>
                  <option value="Europe/Paris">Central European Time</option>
                  <option value="Asia/Tokyo">Japan Standard Time</option>
                  <option value="Australia/Sydney">Australian Eastern Time</option>
                </select>
              </div>
            </div>
          </div>

          {/* Notifications */}
          <div className="form-section">
            <h3>Notifications</h3>
            <div className="checkbox-group">
              <label className="checkbox-label">
                <input
                  type="checkbox"
                  name="notifications.email"
                  checked={formData.notifications.email}
                  onChange={handleChange}
                />
                Email notifications
              </label>
              <label className="checkbox-label">
                <input
                  type="checkbox"
                  name="notifications.push"
                  checked={formData.notifications.push}
                  onChange={handleChange}
                />
                Push notifications
              </label>
              <label className="checkbox-label">
                <input
                  type="checkbox"
                  name="notifications.mentions"
                  checked={formData.notifications.mentions}
                  onChange={handleChange}
                />
                Notify when mentioned
              </label>
              <label className="checkbox-label">
                <input
                  type="checkbox"
                  name="notifications.messages"
                  checked={formData.notifications.messages}
                  onChange={handleChange}
                />
                New message notifications
              </label>
            </div>
          </div>

          {/* Privacy */}
          <div className="form-section">
            <h3>Privacy</h3>
            <div className="form-group">
              <label htmlFor="profileVisibility">Profile Visibility</label>
              <select
                id="profileVisibility"
                name="profileVisibility"
                value={formData.profileVisibility}
                onChange={handleChange}
              >
                <option value="public">Public</option>
                <option value="friends">Friends Only</option>
                <option value="private">Private</option>
              </select>
            </div>
            <div className="checkbox-group">
              <label className="checkbox-label">
                <input
                  type="checkbox"
                  name="showOnlineStatus"
                  checked={formData.showOnlineStatus}
                  onChange={handleChange}
                />
                Show online status
              </label>
              <label className="checkbox-label">
                <input
                  type="checkbox"
                  name="allowDirectMessages"
                  checked={formData.allowDirectMessages}
                  onChange={handleChange}
                />
                Allow direct messages
              </label>
            </div>
          </div>

          <div className="form-actions">
            <button type="submit" className="save-button" disabled={loading}>
              {loading ? 'Saving...' : 'Save Preferences'}
            </button>
          </div>
        </form>
      )}

      {/* Security Tab Content */}
      {activeTab === 'security' && (
        <div className="security-tab-content">
          {/* Security Overview */}
          <div className="form-section">
            <h3>Account Security</h3>
            <div className="security-status-card">
              <div className="security-score">
                <div className="score-icon">🛡️</div>
                <div className="score-info">
                  <div className="score-title">Security Level</div>
                  <div className="score-description">Your account security status</div>
                </div>
                <button 
                  type="button" 
                  className="view-security-btn"
                  onClick={() => {
                    // This would open the SecurityDashboard component
                    console.log('Open security dashboard');
                  }}
                >
                  View Details
                </button>
              </div>
            </div>
          </div>

          {/* Two-Factor Authentication */}
          <div className="form-section">
            <h3>Two-Factor Authentication</h3>
            <div className="two-factor-status">
              <div className="status-indicator">
                <div className="status-icon">
                  {/* This would be dynamically updated based on 2FA status */}
                  <span className="icon-placeholder">🔓</span>
                </div>
                <div className="status-content">
                  <div className="status-title">Two-Factor Authentication is Off</div>
                  <div className="status-description">
                    Add an extra layer of security to protect your account
                  </div>
                </div>
                <button 
                  type="button" 
                  className="enable-2fa-btn"
                  onClick={() => {
                    // This would open the TwoFactorSetup component
                    console.log('Enable 2FA');
                  }}
                >
                  Enable 2FA
                </button>
              </div>
              
              <div className="security-benefits">
                <h4>Benefits of enabling 2FA:</h4>
                <ul>
                  <li>🛡️ Protects against password breaches</li>
                  <li>🔐 Adds an extra layer of security</li>
                  <li>📱 Works with popular authenticator apps</li>
                  <li>🔑 Includes backup codes for recovery</li>
                </ul>
              </div>
            </div>
          </div>

          {/* Password Change */}
          <form className="password-change-form" onSubmit={handlePasswordChange}>
            <div className="form-section">
              <h3>Change Password</h3>
              <div className="form-group">
                <label htmlFor="currentPassword">Current Password</label>
                <input
                  id="currentPassword"
                  type="password"
                  value={passwordData.currentPassword}
                  onChange={(e) => setPasswordData(prev => ({
                    ...prev,
                    currentPassword: e.target.value
                  }))}
                  required
                />
              </div>
              <div className="form-group">
                <label htmlFor="newPassword">New Password</label>
                <input
                  id="newPassword"
                  type="password"
                  value={passwordData.newPassword}
                  onChange={(e) => setPasswordData(prev => ({
                    ...prev,
                    newPassword: e.target.value
                  }))}
                  required
                  minLength="8"
                />
                <div className="password-requirements">
                  Password must be at least 8 characters long
                </div>
              </div>
              <div className="form-group">
                <label htmlFor="confirmPassword">Confirm New Password</label>
                <input
                  id="confirmPassword"
                  type="password"
                  value={passwordData.confirmPassword}
                  onChange={(e) => setPasswordData(prev => ({
                    ...prev,
                    confirmPassword: e.target.value
                  }))}
                  required
                />
              </div>
            </div>

            <div className="form-actions">
              <button type="submit" className="save-button" disabled={loading}>
                {loading ? 'Changing...' : 'Change Password'}
              </button>
            </div>
          </form>
        </div>
      )}
    </div>
  );
};

export default EnhancedProfile;<|MERGE_RESOLUTION|>--- conflicted
+++ resolved
@@ -199,8 +199,6 @@
     setSuccess(null);
 
     try {
-<<<<<<< HEAD
-=======
       // Debug: Check what tokens are available
       const authToken = localStorage.getItem('authToken');
       const token = localStorage.getItem('token');
@@ -222,7 +220,6 @@
         throw new Error('No authentication token found. Please log in again.');
       }
 
->>>>>>> 86e84f1d
       // Prepare update data (exclude avatar since it's handled separately)
       const updateData = {
         name: formData.name,
