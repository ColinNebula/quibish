{
  "name": "quibish-backend",
  "version": "1.0.0",
  "description": "Backend server for Quibish messaging app",
  "main": "server.js",
  "scripts": {
    "start": "node server.js",
    "dev": "nodemon server.js",
    "test": "echo \"Error: no test specified\" && exit 1"
  },
  "keywords": [
    "nodejs",
    "express",
    "quibish",
    "messaging",
    "api"
  ],
  "author": "Quibish Team",
  "license": "MIT",
  "dependencies": {
    "bcryptjs": "^2.4.3",
    "compression": "^1.7.4",
    "cors": "^2.8.5",
    "dotenv": "^16.3.1",
    "express": "^4.18.2",
    "express-rate-limit": "^6.8.1",
    "helmet": "^7.0.0",
    "jsonwebtoken": "^9.0.2",
    "mongodb": "^6.19.0",
    "mongoose": "^8.18.0",
    "morgan": "^1.10.0",
    "multer": "^1.4.5-lts.1",
<<<<<<< HEAD
    "qrcode": "^1.5.4",
=======
    "mysql2": "^3.14.5",
    "qrcode": "^1.5.4",
    "sequelize": "^6.37.7",
    "sequelize-cli": "^6.6.3",
>>>>>>> 86e84f1d
    "speakeasy": "^2.0.0",
    "uuid": "^9.0.0"
  },
  "devDependencies": {
    "nodemon": "^3.0.1"
  },
  "engines": {
    "node": ">=14.0.0"
  }
}<|MERGE_RESOLUTION|>--- conflicted
+++ resolved
@@ -30,14 +30,10 @@
     "mongoose": "^8.18.0",
     "morgan": "^1.10.0",
     "multer": "^1.4.5-lts.1",
-<<<<<<< HEAD
-    "qrcode": "^1.5.4",
-=======
     "mysql2": "^3.14.5",
     "qrcode": "^1.5.4",
     "sequelize": "^6.37.7",
     "sequelize-cli": "^6.6.3",
->>>>>>> 86e84f1d
     "speakeasy": "^2.0.0",
     "uuid": "^9.0.0"
   },
