--- conflicted
+++ resolved
@@ -1,16 +1,5 @@
 {
   "files": {
-<<<<<<< HEAD
-    "main.css": "/quibish/static/css/main.edb5fda5.css",
-    "main.js": "/quibish/static/js/main.d83a0217.js",
-    "static/js/81.4e2be5fa.chunk.js": "/quibish/static/js/81.4e2be5fa.chunk.js",
-    "static/js/206.86ac5b8e.chunk.js": "/quibish/static/js/206.86ac5b8e.chunk.js",
-    "index.html": "/quibish/index.html"
-  },
-  "entrypoints": [
-    "static/css/main.edb5fda5.css",
-    "static/js/main.d83a0217.js"
-=======
     "main.css": "/quibish/static/css/main.fb9d74f9.css",
     "main.js": "/quibish/static/js/main.98a0fbd6.js",
     "static/js/839.710241b2.chunk.js": "/quibish/static/js/839.710241b2.chunk.js",
@@ -24,6 +13,5 @@
   "entrypoints": [
     "static/css/main.fb9d74f9.css",
     "static/js/main.98a0fbd6.js"
->>>>>>> 6dee3b02
   ]
 }